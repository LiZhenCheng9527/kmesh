// SPDX-License-Identifier: (GPL-2.0-only OR BSD-2-Clause)
/* Copyright Authors of Kmesh */

#include <errno.h>
#include <stdlib.h>
#include <stdio.h>
#include <fcntl.h>
#include <unistd.h>
#include <securec.h>
#include <pthread.h>
#include <semaphore.h>

#include <bpf/bpf.h>
#include <bpf/libbpf.h>
#include <bpf/btf.h>
#include <linux/bpf.h>

#include <protobuf-c/protobuf-c.h>

#include "deserialization_to_bpf_map.h"
#include "../../config/kmesh_marcos_def.h"

#define PRINTF(fmt, args...)                                                                                           \
    do {                                                                                                               \
        printf(fmt, ##args);                                                                                           \
        fflush(stdout);                                                                                                \
    } while (0)

#define LOG_ERR(fmt, args...)  PRINTF(fmt, ##args)
#define LOG_WARN(fmt, args...) PRINTF(fmt, ##args)
#define LOG_INFO(fmt, args...) PRINTF(fmt, ##args)

struct op_context {
    void *key;
    void *value;
    int outter_fd;
    int map_fd;
    int curr_fd;
    struct bpf_map_info *outter_info;
    struct bpf_map_info *inner_info;
    struct bpf_map_info *info;
    struct bpf_map_info *curr_info;
    char *inner_map_object;
    const ProtobufCMessageDescriptor *desc;
};

#define init_op_context(context, k, v, desc, o_fd, fd, o_info, i_info, m_info)                                         \
    do {                                                                                                               \
        (context).key = (k);                                                                                           \
        (context).value = (v);                                                                                         \
        (context).desc = (desc);                                                                                       \
        (context).outter_fd = (o_fd);                                                                                  \
        (context).map_fd = (fd);                                                                                       \
        (context).outter_info = (o_info);                                                                              \
        (context).inner_info = (i_info);                                                                               \
        (context).info = (m_info);                                                                                     \
        (context).curr_info = (m_info);                                                                                \
        (context).curr_fd = (fd);                                                                                      \
    } while (0)

<<<<<<< HEAD
=======
#define append_new_node(elem_list_head, curr_elem_list_node, new_node)                                                 \
    do {                                                                                                               \
        if (curr_elem_list_node == NULL) {                                                                             \
            curr_elem_list_node = elem_list_head = new_node;                                                           \
        } else {                                                                                                       \
            curr_elem_list_node->next = new_node;                                                                      \
            curr_elem_list_node = new_node;                                                                            \
        }                                                                                                              \
    } while (0)

#define TASK_SIZE (100)
>>>>>>> 20cb2d8b
struct inner_map_stat {
    int map_fd;
    unsigned int used : 1;
    unsigned int allocated : 1;
    unsigned int resv : 30;
};

struct inner_map_mng {
    int inner_fd;
    int outter_fd;
    struct bpf_map_info inner_info;
    struct bpf_map_info outter_info;
    struct inner_map_stat inner_maps[MAX_OUTTER_MAP_ENTRIES];
    int elastic_slots[ELASTIC_SLOTS_NUM];
    int used_cnt;          // real used count
    int allocated_cnt;     // real allocated count
    int max_allocated_idx; // max allocated index, there may be holes.
    int init;
    sem_t fin_tasks;
    int elastic_task_exit; // elastic scaling thread exit flag
};

struct task_contex {
    int outter_fd;
    int task_id;
    bool scaleup;
};

#define MAP_IN_MAP_MNG_PERSIST_FILE_PATH "/mnt/mim_mng_persist"
#define MAGIC_NUMBER                     0xb809b8c3

struct inner_map_persist_stat {
    unsigned char used : 1;
    unsigned char allocated : 1;
    unsigned char resv : 6;
};
struct persist_info {
    unsigned int magic;
    int used_cnt;          // real used count
    int allocated_cnt;     // real allocated count
    int max_allocated_idx; // max allocated index, there may be holes.
    struct inner_map_persist_stat inner_map_stat[0];
};

struct inner_map_mng g_inner_map_mng = {0};

static int update_bpf_map(struct op_context *ctx);
static void *create_struct(struct op_context *ctx, int *err);
static int del_bpf_map(struct op_context *ctx, int is_inner);
static int free_outter_map_entry(struct op_context *ctx, void *outter_key);

static int normalize_key(struct op_context *ctx, void *key, const char *map_name)
{
    ctx->key = calloc(1, ctx->curr_info->key_size);
    if (!ctx->key)
        return -errno;

    if (!map_name)
        return -errno;

    if (!strncmp(map_name, "Listener", strlen(map_name)))
        memcpy_s(ctx->key, ctx->curr_info->key_size, key, ctx->curr_info->key_size);
    else
        strncpy(ctx->key, key, ctx->curr_info->key_size);

    return 0;
}

static inline int selected_oneof_field(void *value, const ProtobufCFieldDescriptor *field)
{
    uint32_t n = *(uint32_t *)((char *)value + field->quantifier_offset);

    if ((field->flags & PROTOBUF_C_FIELD_FLAG_ONEOF) && field->id != n)
        return 0;

    return 1;
}

static inline int valid_field_value(void *value, const ProtobufCFieldDescriptor *field)
{
    uint32_t val = *(uint32_t *)((char *)value + field->offset);

    if (val == 0) {
        switch (field->type) {
        case PROTOBUF_C_TYPE_MESSAGE:
        case PROTOBUF_C_TYPE_STRING:
            return 0;
        default:
            break;
        }

        switch (field->label) {
        case PROTOBUF_C_LABEL_REPEATED:
            return 0;
        default:
            break;
        }
    }

    return 1;
}

static inline size_t sizeof_elt_in_repeated_array(ProtobufCType type)
{
    switch (type) {
    case PROTOBUF_C_TYPE_SINT32:
    case PROTOBUF_C_TYPE_INT32:
    case PROTOBUF_C_TYPE_UINT32:
    case PROTOBUF_C_TYPE_SFIXED32:
    case PROTOBUF_C_TYPE_FIXED32:
    case PROTOBUF_C_TYPE_FLOAT:
    case PROTOBUF_C_TYPE_ENUM:
        return 4;
    case PROTOBUF_C_TYPE_SINT64:
    case PROTOBUF_C_TYPE_INT64:
    case PROTOBUF_C_TYPE_UINT64:
    case PROTOBUF_C_TYPE_SFIXED64:
    case PROTOBUF_C_TYPE_FIXED64:
    case PROTOBUF_C_TYPE_DOUBLE:
        return 8;
    case PROTOBUF_C_TYPE_BOOL:
        return sizeof(protobuf_c_boolean);
    case PROTOBUF_C_TYPE_STRING:
    case PROTOBUF_C_TYPE_MESSAGE:
        return sizeof(void *);
    case PROTOBUF_C_TYPE_BYTES:
        return sizeof(ProtobufCBinaryData);
    default:
        break;
    }

    return 0;
}

static inline int valid_outter_key(struct op_context *ctx, unsigned int outter_key)
{
    if (outter_key < 0 || outter_key >= MAX_OUTTER_MAP_ENTRIES)
        return 0;

    return 1;
}

static void free_elem(void *ptr)
{
    if ((uintptr_t)ptr < MAX_OUTTER_MAP_ENTRIES)
        return;

    free(ptr);
}

static void free_keys(struct op_context *ctx, void *keys, int n)
{
    int i;
    unsigned int key;
    for (i = 0; i < n; i++) {
        key = *((uintptr_t *)keys + i);
        if (!key)
            return;

        free_outter_map_entry(ctx, &key);
    }
}

static unsigned int get_map_id(const char *name)
{
    char *ptr = NULL;
    char *map_id = getenv(name);
    if (!map_id)
        return 0;
    return (unsigned int)strtol(map_id, &ptr, 10);
}

static int get_map_ids(const char *name, unsigned int *id, unsigned int *outter_id, unsigned int *inner_id)
{
    char *ptr = NULL;
    char *map_id;

    map_id = (name == NULL) ? getenv("MAP_ID") : getenv(name);
    if (!map_id) {
        LOG_ERR("%s is not set\n", ((name == NULL) ? "MAP_ID" : name));
        return -EINVAL;
    }

    errno = 0;

    *id = (unsigned int)strtol(map_id, &ptr, 10);
    if (!ptr[0]) {
        *outter_id = get_map_id("OUTTER_MAP_ID");
        if (*outter_id == 0)
            return -EINVAL;
    }

    if (!ptr[0]) {
        *inner_id = get_map_id("INNER_MAP_ID");
        if (*inner_id == 0) {
            LOG_ERR("INNER_MAP_ID is not set\n");
            return -EINVAL;
        }
    }
    return -errno;
}

static int get_map_fd_info(unsigned int id, int *map_fd, struct bpf_map_info *info)
{
    int ret;
    __u32 map_info_len;

    *map_fd = bpf_map_get_fd_by_id(id);
    if (*map_fd < 0)
        return *map_fd;

    map_info_len = sizeof(*info);
    ret = bpf_obj_get_info_by_fd(*map_fd, info, &map_info_len);
    return ret;
}

static int free_outter_map_entry(struct op_context *ctx, void *outter_key)
{
    int key = *(int *)outter_key;
    if (key <= 0 || key >= MAX_OUTTER_MAP_ENTRIES)
        return -1;

    if (g_inner_map_mng.inner_maps[key].used) {
        g_inner_map_mng.inner_maps[key].used = 0;
        g_inner_map_mng.used_cnt--;
    }
    return 0;
}

static int alloc_outter_map_entry(struct op_context *ctx)
{
    int i;
    if (!g_inner_map_mng.init || g_inner_map_mng.used_cnt >= g_inner_map_mng.allocated_cnt) {
        LOG_ERR(
            "[%d %d %d]alloc_outter_map_entry failed\n",
            g_inner_map_mng.init,
            g_inner_map_mng.used_cnt,
            g_inner_map_mng.allocated_cnt);
        return -1;
    }

    for (i = 1; i <= g_inner_map_mng.max_allocated_idx; i++) {
        if (g_inner_map_mng.inner_maps[i].used == 0 && g_inner_map_mng.inner_maps[i].allocated) {
            g_inner_map_mng.inner_maps[i].used = 1;
            g_inner_map_mng.used_cnt++;
            return i;
        }
    }

    LOG_ERR(
        "alloc_outter_map_entry all inner_maps in used:%d-%d-%d\n",
        g_inner_map_mng.used_cnt,
        g_inner_map_mng.allocated_cnt,
        g_inner_map_mng.max_allocated_idx);
    return -1;
}

static int outter_key_to_inner_fd(struct op_context *ctx, unsigned int key)
{
    if (g_inner_map_mng.inner_maps[key].allocated)
        return g_inner_map_mng.inner_maps[key].map_fd;
    return -1;
}

static int copy_sfield_to_map(struct op_context *ctx, int o_index, const ProtobufCFieldDescriptor *field)
{
    int ret;
    int key = 0;
    int inner_fd;
    char **value = (char **)((char *)ctx->value + field->offset);
    char *save_value = *value;

    *(uintptr_t *)value = (size_t)o_index;
    ret = bpf_map_update_elem(ctx->curr_fd, ctx->key, ctx->value, BPF_ANY);
    if (ret) {
        free_outter_map_entry(ctx, &o_index);
        return ret;
    }

    inner_fd = outter_key_to_inner_fd(ctx, o_index);
    if (inner_fd < 0)
        return inner_fd;

    strcpy_s(ctx->inner_map_object, ctx->inner_info->value_size, save_value);
    ret = bpf_map_update_elem(inner_fd, &key, ctx->inner_map_object, BPF_ANY);
    return ret;
}

static int copy_msg_field_to_map(struct op_context *ctx, int o_index, const ProtobufCFieldDescriptor *field)
{
    int ret;
    int key = 0;
    int inner_fd;
    void **value = (void **)((char *)ctx->value + field->offset);
    void *msg = *value;
    struct op_context new_ctx;
    const ProtobufCMessageDescriptor *desc;

    *(uintptr_t *)value = (size_t)o_index;
    ret = bpf_map_update_elem(ctx->curr_fd, ctx->key, ctx->value, BPF_ANY);
    if (ret) {
        free_outter_map_entry(ctx, &o_index);
        return ret;
    }

    inner_fd = outter_key_to_inner_fd(ctx, o_index);
    if (inner_fd < 0)
        return inner_fd;

    memcpy_s(&new_ctx, sizeof(new_ctx), ctx, sizeof(*ctx));

    new_ctx.curr_fd = inner_fd;
    new_ctx.key = (void *)&key;
    new_ctx.value = msg;
    new_ctx.curr_info = ctx->inner_info;

    desc = ((ProtobufCMessage *)new_ctx.value)->descriptor;
    if (!desc || desc->magic != PROTOBUF_C__MESSAGE_DESCRIPTOR_MAGIC) {
        return -EINVAL;
    }

    new_ctx.desc = desc;

    ret = update_bpf_map(&new_ctx);
    return ret;
}

static int field_handle(struct op_context *ctx, const ProtobufCFieldDescriptor *field)
{
    int key = 0;

    if (field->type == PROTOBUF_C_TYPE_MESSAGE || field->type == PROTOBUF_C_TYPE_STRING) {
        key = alloc_outter_map_entry(ctx);
        if (key < 0)
            return key;
    }

    switch (field->type) {
    case PROTOBUF_C_TYPE_MESSAGE:
        return copy_msg_field_to_map(ctx, key, field);
    case PROTOBUF_C_TYPE_STRING:
        return copy_sfield_to_map(ctx, key, field);
    default:
        break;
    }

    return 0;
}

static int copy_indirect_data_to_map(struct op_context *ctx, int outter_key, void *value, ProtobufCType type)
{
    int ret = 0;
    int inner_fd, key = 0;
    struct op_context new_ctx;
    const ProtobufCMessageDescriptor *desc;

    inner_fd = outter_key_to_inner_fd(ctx, outter_key);
    if (inner_fd < 0)
        return inner_fd;

    switch (type) {
    case PROTOBUF_C_TYPE_MESSAGE:
        memcpy_s(&new_ctx, sizeof(new_ctx), ctx, sizeof(*ctx));
        new_ctx.curr_fd = inner_fd;
        new_ctx.key = (void *)&key;
        new_ctx.value = value;
        new_ctx.curr_info = ctx->inner_info;

        desc = ((ProtobufCMessage *)value)->descriptor;
        if (!desc || desc->magic != PROTOBUF_C__MESSAGE_DESCRIPTOR_MAGIC) {
            return -EINVAL;
        }

        new_ctx.desc = desc;
        ret = update_bpf_map(&new_ctx);
        break;
    case PROTOBUF_C_TYPE_STRING:
        strcpy_s(ctx->inner_map_object, ctx->inner_info->value_size, (char *)value);
        ret = bpf_map_update_elem(inner_fd, &key, ctx->inner_map_object, BPF_ANY);
        break;
    default:
        break;
    }

    return ret;
}

static bool indirect_data_type(ProtobufCType type)
{
    switch (type) {
    case PROTOBUF_C_TYPE_MESSAGE:
    case PROTOBUF_C_TYPE_STRING:
        return true;
    default:
        return false;
    }
}

static int repeat_field_handle(struct op_context *ctx, const ProtobufCFieldDescriptor *field)
{
    int ret, ret1;
    unsigned int i;
    int outter_key, inner_fd, key = 0;
    void *n = ((char *)ctx->value) + field->quantifier_offset;
    void ***value = (void ***)((char *)ctx->value + field->offset);
    void **origin_value = *value;
    char *inner_map_object;

    outter_key = alloc_outter_map_entry(ctx);
    if (outter_key < 0)
        return outter_key;
    *(uintptr_t *)value = (size_t)outter_key;
    ret = bpf_map_update_elem(ctx->curr_fd, ctx->key, ctx->value, BPF_ANY);
    if (ret) {
        free_outter_map_entry(ctx, &outter_key);
        return ret;
    }

    inner_fd = outter_key_to_inner_fd(ctx, outter_key);
    if (inner_fd < 0)
        return inner_fd;

    inner_map_object = calloc(1, ctx->inner_info->value_size);
    if (!inner_map_object) {
        return -ENOMEM;
    }

    switch (field->type) {
    case PROTOBUF_C_TYPE_MESSAGE:
    case PROTOBUF_C_TYPE_STRING:
        for (i = 0; i < *(unsigned int *)n; i++) {
            outter_key = alloc_outter_map_entry(ctx);
            if (outter_key < 0)
                goto end;

            *((uintptr_t *)inner_map_object + i) = (size_t)outter_key;
            ret = copy_indirect_data_to_map(ctx, outter_key, origin_value[i], field->type);
            if (ret)
                goto end;
        }
        break;
    default:
        memcpy_s(
            inner_map_object,
            ctx->inner_info->value_size,
            (void *)origin_value,
            *(size_t *)n * sizeof_elt_in_repeated_array(field->type));
        break;
    }

end:
    ret1 = bpf_map_update_elem(inner_fd, &key, inner_map_object, BPF_ANY);
    if (ret1) {
        ret = ret1;
        if (indirect_data_type(field->type))
            free_keys(ctx, inner_map_object, *(size_t *)n);
    }

    free(inner_map_object);
    return ret;
}

static int update_bpf_map(struct op_context *ctx)
{
    int ret;
    unsigned int i;
    void *temp_val;
    const ProtobufCMessageDescriptor *desc = ctx->desc;

    if (desc->sizeof_message > ctx->curr_info->value_size) {
        LOG_ERR("map entry size is too small\n");
        return -EINVAL;
    }

    temp_val = malloc(ctx->curr_info->value_size);
    if (!temp_val)
        return -ENOMEM;

    memcpy_s(temp_val, ctx->curr_info->value_size, ctx->value, ctx->curr_info->value_size);
    ctx->value = temp_val;

    for (i = 0; i < desc->n_fields; i++) {
        const ProtobufCFieldDescriptor *field = desc->fields + i;

        if (!selected_oneof_field(ctx->value, field) || !valid_field_value(ctx->value, field))
            continue;

        switch (field->label) {
        case PROTOBUF_C_LABEL_REPEATED:
            ret = repeat_field_handle(ctx, field);
            break;
        default:
            ret = field_handle(ctx, field);
            break;
        }

        if (ret) {
            LOG_INFO(
                "desc.name:%s field[%d - %s] handle failed:%d, errno:%d\n",
                desc->short_name,
                i,
                desc->fields[i].name,
                ret,
                errno);
            free(temp_val);
            return ret;
        }
    }

    ret = bpf_map_update_elem(ctx->curr_fd, ctx->key, ctx->value, BPF_ANY);
    free(temp_val);
    return ret;
}

static int map_info_check(struct bpf_map_info *outter_info, struct bpf_map_info *inner_info)
{
    if (outter_info->type != BPF_MAP_TYPE_ARRAY_OF_MAPS) {
        LOG_ERR("outter map type must be BPF_MAP_TYPE_ARRAY_OF_MAPS\n");
        return -EINVAL;
    }

    if (outter_info->max_entries < 2 || outter_info->max_entries > MAX_OUTTER_MAP_ENTRIES) {
        LOG_ERR("outter map max_entries must be in[2,%d]\n", MAX_OUTTER_MAP_ENTRIES);
        return -EINVAL;
    }
    return 0;
}

int deserial_update_elem(void *key, void *value)
{
    int ret;
    const char *map_name = NULL;
    struct op_context context = {.inner_map_object = NULL};
    const ProtobufCMessageDescriptor *desc;
    struct bpf_map_info outter_info = {0}, inner_info = {0}, info = {0};
    int map_fd, outter_fd = 0, inner_fd = 0;
    unsigned int id, outter_id = 0, inner_id = 0;

    if (!key || !value)
        return -EINVAL;

    desc = ((ProtobufCMessage *)value)->descriptor;
    if (desc && desc->magic == PROTOBUF_C__MESSAGE_DESCRIPTOR_MAGIC)
        map_name = desc->short_name;

    ret = get_map_ids(map_name, &id, &outter_id, &inner_id);
    if (ret)
        return ret;

    ret = get_map_fd_info(id, &map_fd, &info);
    if (ret < 0) {
        LOG_ERR("invalid MAP_ID: %d, errno:%d\n", id, errno);
        return ret;
    }

    if (!map_name) {
        ret = bpf_map_update_elem(map_fd, key, value, BPF_ANY);
        goto end;
    }

    ret = get_map_fd_info(inner_id, &inner_fd, &inner_info);
    ret |= get_map_fd_info(outter_id, &outter_fd, &outter_info);
    if (ret < 0 || map_info_check(&outter_info, &inner_info))
        goto end;

    deserial_delete_elem(key, desc);

    init_op_context(context, key, value, desc, outter_fd, map_fd, &outter_info, &inner_info, &info);

    context.inner_map_object = calloc(1, context.inner_info->value_size);
    if (context.inner_map_object == NULL) {
        ret = -errno;
        goto end;
    }

    normalize_key(&context, key, map_name);

    ret = update_bpf_map(&context);
    if (ret)
        deserial_delete_elem(key, desc);

end:
    if (context.key != NULL)
        free(context.key);
    if (context.inner_map_object != NULL)
        free(context.inner_map_object);
    if (map_fd > 0)
        close(map_fd);
    if (outter_fd > 0)
        close(outter_fd);
    if (inner_fd > 0)
        close(inner_fd);
    return ret;
}

static int query_string_field(struct op_context *ctx, const ProtobufCFieldDescriptor *field)
{
    int key = 0, ret;
    int inner_fd;
    void *string;
    void *outter_key = (void *)((char *)ctx->value + field->offset);

    inner_fd = outter_key_to_inner_fd(ctx, *(int *)outter_key);
    if (inner_fd < 0)
        return inner_fd;

    string = malloc(ctx->inner_info->value_size);
    if (!string) {
        return -ENOMEM;
    }

    (*(uintptr_t *)outter_key) = (uintptr_t)string;

    ret = bpf_map_lookup_elem(inner_fd, &key, string);
    return ret;
}

static int query_message_field(struct op_context *ctx, const ProtobufCFieldDescriptor *field)
{
    int ret;
    int key = 0;
    int inner_fd;
    void *message;
    struct op_context new_ctx;
    const ProtobufCMessageDescriptor *desc;
    uintptr_t *outter_key = (uintptr_t *)((char *)ctx->value + field->offset);

    inner_fd = outter_key_to_inner_fd(ctx, *outter_key);
    if (inner_fd < 0)
        return inner_fd;

    memcpy_s(&new_ctx, sizeof(new_ctx), ctx, sizeof(*ctx));
    new_ctx.curr_fd = inner_fd;
    new_ctx.key = (void *)&key;
    new_ctx.curr_info = ctx->inner_info;

    desc = (ProtobufCMessageDescriptor *)field->descriptor;
    if (!desc || desc->magic != PROTOBUF_C__MESSAGE_DESCRIPTOR_MAGIC) {
        return -EINVAL;
    }

    new_ctx.desc = desc;

    message = create_struct(&new_ctx, &ret);
    *outter_key = (uintptr_t)message;
    return ret;
}

static int field_query(struct op_context *ctx, const ProtobufCFieldDescriptor *field)
{
    switch (field->type) {
    case PROTOBUF_C_TYPE_MESSAGE:
        return query_message_field(ctx, field);
    case PROTOBUF_C_TYPE_STRING:
        return query_string_field(ctx, field);
    default:
        break;
    }

    return 0;
}

static void *create_indirect_struct(
    struct op_context *ctx, unsigned long outter_key, const ProtobufCFieldDescriptor *field, int *err)
{
    int inner_fd, key = 0;
    void *value;
    struct op_context new_ctx;
    const ProtobufCMessageDescriptor *desc;

    inner_fd = outter_key_to_inner_fd(ctx, outter_key);
    if (inner_fd < 0) {
        *err = inner_fd;
        return NULL;
    }

    switch (field->type) {
    case PROTOBUF_C_TYPE_MESSAGE:
        memcpy_s(&new_ctx, sizeof(new_ctx), ctx, sizeof(*ctx));
        new_ctx.curr_fd = inner_fd;
        new_ctx.key = (void *)&key;
        new_ctx.curr_info = ctx->inner_info;

        desc = (ProtobufCMessageDescriptor *)field->descriptor;
        if (!desc || desc->magic != PROTOBUF_C__MESSAGE_DESCRIPTOR_MAGIC) {
            *err = -EINVAL;
            return NULL;
        }

        new_ctx.desc = desc;
        value = create_struct(&new_ctx, err);
        return value;
    default:
        value = malloc(ctx->inner_info->value_size);
        if (!value) {
            *err = -ENOMEM;
            return NULL;
        }

        *err = bpf_map_lookup_elem(inner_fd, &key, value);
        if (*err < 0) {
            return value;
        }

        break;
    }

    *err = 0;
    return value;
}

static int repeat_field_query(struct op_context *ctx, const ProtobufCFieldDescriptor *field)
{
    int ret;
    int key = 0;
    int inner_fd;
    void *array;
    unsigned int i;
    void *n = ((char *)ctx->value) + field->quantifier_offset;
    uintptr_t *outter_key = (uintptr_t *)((char *)ctx->value + field->offset);

    inner_fd = outter_key_to_inner_fd(ctx, *outter_key);
    if (inner_fd < 0)
        return inner_fd;

    array = calloc(1, ctx->inner_info->value_size);
    if (!array) {
        return -ENOMEM;
    }

    *outter_key = (uintptr_t)array;
    ret = bpf_map_lookup_elem(inner_fd, &key, array);
    if (ret < 0) {
        return ret;
    }

    switch (field->type) {
    case PROTOBUF_C_TYPE_MESSAGE:
    case PROTOBUF_C_TYPE_STRING:
        for (i = 0; i < *(unsigned int *)n; i++) {
            outter_key = (uintptr_t *)array + i;
            *outter_key = (uintptr_t)create_indirect_struct(ctx, *outter_key, field, &ret);
            if (ret)
                break;
        }
        break;
    default:
        break;
    }

    return ret;
}

void deserial_free_elem_list(struct element_list_node *head)
{
    while (head != NULL) {
        struct element_list_node *n = head;
        deserial_free_elem(n->elem);
        head = n->next;
        free(n);
    }
}

static void *create_struct_list(struct op_context *ctx, int *err)
{
    void *prev_key = NULL;
    void *value;
    struct element_list_node *elem_list_head = NULL;
    struct element_list_node *curr_elem_list_node = NULL;

    *err = 0;
    ctx->key = calloc(1, ctx->curr_info->key_size);
    while (!bpf_map_get_next_key(ctx->curr_fd, prev_key, ctx->key)) {
        prev_key = ctx->key;

        value = create_struct(ctx, err);
        if (*err) {
            LOG_ERR("create_struct failed, err = %d\n", err);
            break;
        }

        if (value == NULL) {
            continue;
        }

        struct element_list_node *new_node = (struct element_list_node *)calloc(1, sizeof(struct element_list_node));
        if (!new_node) {
            *err = -1;
            break;
        }

        new_node->elem = value;
        new_node->next = NULL;
        append_new_node(elem_list_head, curr_elem_list_node, new_node);
    }
    if (*err) {
        deserial_free_elem_list(elem_list_head);
        return NULL;
    }
    return elem_list_head;
}

static void *create_struct(struct op_context *ctx, int *err)
{
    void *value;
    int ret;
    unsigned int i;
    const ProtobufCMessageDescriptor *desc = ctx->desc;

    *err = 0;

    if (desc->sizeof_message > ctx->curr_info->value_size) {
        LOG_ERR("map entry size is too small\n");
        return NULL;
    }

    value = calloc(1, ctx->curr_info->value_size);
    if (!value)
        return value;

    ret = bpf_map_lookup_elem(ctx->curr_fd, ctx->key, value);
    if (ret < 0) {
        free(value);
        return NULL;
    }

    ctx->value = value;
    for (i = 0; i < desc->n_fields; i++) {
        const ProtobufCFieldDescriptor *field = desc->fields + i;

        if (!selected_oneof_field(ctx->value, field) || !valid_field_value(ctx->value, field))
            continue;

        switch (field->label) {
        case PROTOBUF_C_LABEL_REPEATED:
            ret = repeat_field_query(ctx, field);
            break;
        default:
            ret = field_query(ctx, field);
            break;
        }

        if (ret) {
            LOG_INFO("field[%d] query fail\n", i);
            *err = 1;
            break;
        }
    }

    if (*err) {
        deserial_free_elem(value);
        return NULL;
    }

    return value;
}

struct element_list_node *deserial_lookup_all_elems(const void *msg_desciptor)
{
    int ret, err;
    struct element_list_node *value_list_head = NULL;
    const char *map_name = NULL;
    struct op_context context = {.inner_map_object = NULL};
    const ProtobufCMessageDescriptor *desc;
    struct bpf_map_info outter_info = {0}, inner_info = {0}, info = {0};
    int map_fd, outter_fd = 0, inner_fd = 0;
    unsigned int id, outter_id = 0, inner_id = 0;

    if (msg_desciptor == NULL)
        return NULL;

    desc = (ProtobufCMessageDescriptor *)msg_desciptor;
    if (desc->magic != PROTOBUF_C__MESSAGE_DESCRIPTOR_MAGIC)
        return NULL;

    map_name = desc->short_name;
    ret = get_map_ids(map_name, &id, &outter_id, &inner_id);
    if (ret)
        return NULL;

    ret = get_map_fd_info(id, &map_fd, &info);
    if (ret < 0) {
        LOG_ERR("invalid MAP_ID: %d\n", id);
        return NULL;
    }

    ret = get_map_fd_info(inner_id, &inner_fd, &inner_info);
    ret |= get_map_fd_info(outter_id, &outter_fd, &outter_info);
    if (ret < 0 || map_info_check(&outter_info, &inner_info))
        goto end;

    init_op_context(context, NULL, NULL, desc, outter_fd, map_fd, &outter_info, &inner_info, &info);

    value_list_head = create_struct_list(&context, &err);
    if (err != 0) {
        LOG_ERR("create_struct_list failed, err = %d", err);
    }

end:
    if (context.key != NULL)
        free(context.key);
    if (map_fd > 0)
        close(map_fd);
    if (outter_fd > 0)
        close(outter_fd);
    if (inner_fd > 0)
        close(inner_fd);
    return value_list_head;
}

void *deserial_lookup_elem(void *key, const void *msg_desciptor)
{
    int ret, err;
    void *value = NULL;
    const char *map_name = NULL;
    struct op_context context = {.inner_map_object = NULL};
    const ProtobufCMessageDescriptor *desc;
    struct bpf_map_info outter_info = {0}, inner_info = {0}, info = {0};
    int map_fd, outter_fd = 0, inner_fd = 0;
    unsigned int id, outter_id = 0, inner_id = 0;

    if (msg_desciptor == NULL || key == NULL)
        return NULL;

    desc = (ProtobufCMessageDescriptor *)msg_desciptor;
    if (desc->magic != PROTOBUF_C__MESSAGE_DESCRIPTOR_MAGIC)
        return NULL;

    map_name = desc->short_name;
    ret = get_map_ids(map_name, &id, &outter_id, &inner_id);
    if (ret)
        return NULL;

    ret = get_map_fd_info(id, &map_fd, &info);
    if (ret < 0) {
        LOG_ERR("invalid MAP_ID: %d\n", id);
        return NULL;
    }

    ret = get_map_fd_info(inner_id, &inner_fd, &inner_info);
    ret |= get_map_fd_info(outter_id, &outter_fd, &outter_info);
    if (ret < 0 || map_info_check(&outter_info, &inner_info))
        goto end;

    init_op_context(context, key, NULL, desc, outter_fd, map_fd, &outter_info, &inner_info, &info);

    normalize_key(&context, key, map_name);
    value = create_struct(&context, &err);
    if (err != 0) {
        LOG_ERR("create_struct failed, err = %d\n", err);
    }

end:
    if (context.key != NULL)
        free(context.key);
    if (map_fd > 0)
        close(map_fd);
    if (outter_fd > 0)
        close(outter_fd);
    if (inner_fd > 0)
        close(inner_fd);
    return value;
}

static int indirect_field_del(struct op_context *ctx, unsigned int outter_key, const ProtobufCFieldDescriptor *field)
{
    char *inner_map_object = NULL;
    int inner_fd, key = 0;
    struct op_context new_ctx;
    const ProtobufCMessageDescriptor *desc;

    if (!valid_outter_key(ctx, outter_key))
        return -EINVAL;

    inner_fd = outter_key_to_inner_fd(ctx, (unsigned long)outter_key);
    if (inner_fd < 0)
        return inner_fd;

    free_outter_map_entry(ctx, &outter_key);

    switch (field->type) {
    case PROTOBUF_C_TYPE_MESSAGE:
        desc = (ProtobufCMessageDescriptor *)field->descriptor;
        if (!desc || desc->magic != PROTOBUF_C__MESSAGE_DESCRIPTOR_MAGIC) {
            return -EINVAL;
        }

        inner_map_object = malloc(ctx->inner_info->value_size);
        if (!inner_map_object) {
            return -ENOMEM;
        }

        memcpy_s(&new_ctx, sizeof(new_ctx), ctx, sizeof(*ctx));
        new_ctx.curr_fd = inner_fd;
        new_ctx.key = (void *)&key;
        new_ctx.curr_info = ctx->inner_info;
        new_ctx.value = inner_map_object;
        new_ctx.desc = desc;

        (void)del_bpf_map(&new_ctx, 1);
        free(inner_map_object);
        break;

    default:
        break;
    }

    return 0;
}

static int repeat_field_del(struct op_context *ctx, const ProtobufCFieldDescriptor *field)
{
    int ret;
    unsigned int i;
    int inner_fd, key = 0;
    void *inner_map_object = NULL;
    void *n;
    uintptr_t *outter_key;

    ret = bpf_map_lookup_elem(ctx->curr_fd, ctx->key, ctx->value);
    if (ret < 0) {
        LOG_WARN("failed to find map(%d) elem: %d.", ctx->curr_fd, ret);
        return ret;
    }

    outter_key = (uintptr_t *)((char *)ctx->value + field->offset);
    if (!valid_outter_key(ctx, *outter_key))
        return -EINVAL;

    inner_fd = outter_key_to_inner_fd(ctx, *outter_key);
    if (inner_fd < 0)
        return inner_fd;

    ret = free_outter_map_entry(ctx, outter_key);
    if (ret)
        return ret;

    n = ((char *)ctx->value) + field->quantifier_offset;

    switch (field->type) {
    case PROTOBUF_C_TYPE_MESSAGE:
        // lint -fallthrough
    case PROTOBUF_C_TYPE_STRING:
        inner_map_object = calloc(1, ctx->inner_info->value_size);
        if (!inner_map_object) {
            ret = -ENOMEM;
            goto end;
        }

        ret = bpf_map_lookup_elem(inner_fd, &key, inner_map_object);
        if (ret < 0)
            goto end;

        for (i = 0; i < *(size_t *)n; i++) {
            outter_key = (uintptr_t *)inner_map_object + i;
            indirect_field_del(ctx, *outter_key, field);
        }
    default:
        break;
    }

end:
    if (inner_map_object != NULL)
        free(inner_map_object);
    return ret;
}

static int msg_field_del(struct op_context *ctx, int inner_fd, const ProtobufCFieldDescriptor *field)
{
    int key = 0;
    int ret;
    char *inner_map_object = NULL;
    struct op_context new_ctx;
    const ProtobufCMessageDescriptor *desc;

    desc = (ProtobufCMessageDescriptor *)field->descriptor;
    if (!desc || desc->magic != PROTOBUF_C__MESSAGE_DESCRIPTOR_MAGIC)
        return -EINVAL;

    inner_map_object = malloc(ctx->inner_info->value_size);
    if (!inner_map_object)
        return -ENOMEM;

    memcpy_s(&new_ctx, sizeof(new_ctx), ctx, sizeof(*ctx));
    new_ctx.curr_fd = inner_fd;
    new_ctx.key = (void *)&key;
    new_ctx.curr_info = ctx->inner_info;
    new_ctx.value = inner_map_object;
    new_ctx.desc = desc;

    ret = del_bpf_map(&new_ctx, 1);
    free(inner_map_object);
    return ret;
}

static int field_del(struct op_context *ctx, const ProtobufCFieldDescriptor *field)
{
    int ret;
    int inner_fd;
    uintptr_t *outter_key;

    switch (field->type) {
    case PROTOBUF_C_TYPE_MESSAGE:
    case PROTOBUF_C_TYPE_STRING:
        ret = bpf_map_lookup_elem(ctx->curr_fd, ctx->key, ctx->value);
        if (ret < 0)
            return ret;

        outter_key = (uintptr_t *)((char *)ctx->value + field->offset);
        if (!valid_outter_key(ctx, *outter_key))
            return -EINVAL;

        inner_fd = outter_key_to_inner_fd(ctx, *outter_key);
        if (inner_fd < 0)
            return inner_fd;

        free_outter_map_entry(ctx, outter_key);

        if (field->type == PROTOBUF_C_TYPE_STRING) {
            break;
        }

        msg_field_del(ctx, inner_fd, field);
        break;
    default:
        break;
    }

    return 0;
}

static int del_bpf_map(struct op_context *ctx, int is_inner)
{
    int ret;
    unsigned int i;
    const ProtobufCMessageDescriptor *desc = ctx->desc;

    ret = bpf_map_lookup_elem(ctx->curr_fd, ctx->key, ctx->value);
    if (ret < 0)
        return ret;

    for (i = 0; i < desc->n_fields; i++) {
        const ProtobufCFieldDescriptor *field = desc->fields + i;

        if (!selected_oneof_field(ctx->value, field) || !valid_field_value(ctx->value, field))
            continue;

        switch (field->label) {
        case PROTOBUF_C_LABEL_REPEATED:
            ret = repeat_field_del(ctx, field);
            if (ret)
                goto end;
            break;
        default:
            ret = field_del(ctx, field);
            if (ret)
                goto end;
            break;
        }
    }

end:
    return (is_inner == 1) ?: bpf_map_delete_elem(ctx->curr_fd, ctx->key);
}

int deserial_delete_elem(void *key, const void *msg_desciptor)
{
    int ret;
    const char *map_name = NULL;
    struct op_context context = {.inner_map_object = NULL};
    const ProtobufCMessageDescriptor *desc;
    struct bpf_map_info outter_info = {0}, inner_info = {0}, info = {0};
    int map_fd, outter_fd = 0, inner_fd = 0;
    unsigned int id, outter_id = 0, inner_id = 0;
    char *inner_map_object = NULL;

    if (!key || !msg_desciptor)
        return -EINVAL;

    desc = (ProtobufCMessageDescriptor *)msg_desciptor;
    if (desc->magic == PROTOBUF_C__MESSAGE_DESCRIPTOR_MAGIC)
        map_name = desc->short_name;

    ret = get_map_ids(map_name, &id, &outter_id, &inner_id);
    if (ret)
        return ret;

    ret = get_map_fd_info(id, &map_fd, &info);
    if (ret < 0) {
        LOG_ERR("invalid MAP_ID: %d\n", id);
        return ret;
    }

    if (!map_name) {
        ret = bpf_map_delete_elem(map_fd, key);
        goto end;
    }

    ret = get_map_fd_info(inner_id, &inner_fd, &inner_info);
    ret |= get_map_fd_info(outter_id, &outter_fd, &outter_info);
    if (ret < 0 || map_info_check(&outter_info, &inner_info))
        goto end;

    init_op_context(context, key, NULL, desc, outter_fd, map_fd, &outter_info, &inner_info, &info);

    context.inner_map_object = calloc(1, context.inner_info->value_size);
    context.value = calloc(1, context.curr_info->value_size);
    if (!context.inner_map_object || !context.value) {
        ret = -errno;
        goto end;
    }

    inner_map_object = context.inner_map_object;

    normalize_key(&context, key, map_name);
    ret = del_bpf_map(&context, 0);

end:
    if (context.key != NULL)
        free(context.key);
    if (context.value != NULL)
        free(context.value);
    if (inner_map_object != NULL)
        free(inner_map_object);
    if (map_fd > 0)
        close(map_fd);
    if (outter_fd > 0)
        close(outter_fd);
    if (inner_fd > 0)
        close(inner_fd);
    return ret;
}

static void repeat_field_free(void *value, const ProtobufCFieldDescriptor *field)
{
    unsigned int i;
    void *n = ((char *)value) + field->quantifier_offset;
    uintptr_t *ptr_array = *(uintptr_t **)((char *)value + field->offset);

    switch (field->type) {
    case PROTOBUF_C_TYPE_MESSAGE:
    case PROTOBUF_C_TYPE_STRING:
        for (i = 0; i < *(unsigned int *)n; i++) {
            if (field->type == PROTOBUF_C_TYPE_STRING)
                free_elem((void *)ptr_array[i]);
            else
                deserial_free_elem((void *)ptr_array[i]);
        }
        break;
    default:
        free_elem((void *)ptr_array);
        break;
    }

    return;
}

static void field_free(void *value, const ProtobufCFieldDescriptor *field)
{
    uintptr_t *tobe_free = (uintptr_t *)((char *)value + field->offset);

    switch (field->type) {
    case PROTOBUF_C_TYPE_MESSAGE:
        deserial_free_elem((void *)(*tobe_free));
        break;
    case PROTOBUF_C_TYPE_STRING:
        free_elem((void *)*tobe_free);
        break;
    default:
        break;
    }

    return;
}

void deserial_free_elem(void *value)
{
    unsigned int i;
    const char *map_name = NULL;
    const ProtobufCMessageDescriptor *desc;

    if (!value || (uintptr_t)value < MAX_OUTTER_MAP_ENTRIES)
        return;

    desc = ((ProtobufCMessage *)value)->descriptor;
    if (desc && desc->magic == PROTOBUF_C__MESSAGE_DESCRIPTOR_MAGIC)
        map_name = desc->short_name;

    if (!map_name) {
        LOG_ERR("map_name is NULL");
        free_elem(value);
        return;
    }

    for (i = 0; i < desc->n_fields; i++) {
        const ProtobufCFieldDescriptor *field = desc->fields + i;

        if (!selected_oneof_field(value, field) || !valid_field_value(value, field))
            continue;

        switch (field->label) {
        case PROTOBUF_C_LABEL_REPEATED:
            repeat_field_free(value, field);
            break;
        default:
            field_free(value, field);
            break;
        }
    }

    free_elem(value);
    return;
}

int get_outer_inner_map_infos(
    int *inner_fd, struct bpf_map_info *inner_info, int *outter_fd, struct bpf_map_info *outter_info)
{
    int ret;
    unsigned int outter_id, inner_id;

    outter_id = get_map_id("OUTTER_MAP_ID");
    inner_id = get_map_id("INNER_MAP_ID");
    if (!outter_id || !inner_id)
        return -1;

    ret = get_map_fd_info(inner_id, inner_fd, inner_info);
    ret |= get_map_fd_info(outter_id, outter_fd, outter_info);
    if (ret < 0 || map_info_check(outter_info, inner_info))
        return -1;
    return 0;
}

void outter_map_insert(struct task_contex *ctx)
{
    int i, end, idx, ret = 0;
    pthread_t tid = pthread_self();

    i = (ctx->task_id * TASK_SIZE) ? (ctx->task_id * TASK_SIZE) : 1;
    end = ((i + TASK_SIZE) < MAX_OUTTER_MAP_ENTRIES) ? (i + TASK_SIZE) : MAX_OUTTER_MAP_ENTRIES;
    for (; i < end; i++) {
        idx = g_inner_map_mng.elastic_slots[i];
        if (!g_inner_map_mng.inner_maps[idx].map_fd) {
            continue;
        }

        ret = bpf_map_update_elem(ctx->outter_fd, &idx, &g_inner_map_mng.inner_maps[idx].map_fd, BPF_ANY);
        if (ret)
            break;
        g_inner_map_mng.inner_maps[idx].allocated = 1;
    }

    if (ret)
        LOG_ERR("[%lu]outter_map_insert %d-%d failed:%d\n", tid, i, idx, ret);
    return;
}

void outter_map_delete(struct task_contex *ctx)
{
    int i, end, idx, ret = 0;
    pthread_t tid = pthread_self();

    i = ctx->task_id * TASK_SIZE;
    end = (i + TASK_SIZE);
    for (; i < end; i++) {
        idx = g_inner_map_mng.elastic_slots[i];
        if (g_inner_map_mng.inner_maps[idx].map_fd) {
            continue;
        }

        ret = bpf_map_delete_elem(ctx->outter_fd, &idx);
        if (ret)
            break;
        g_inner_map_mng.inner_maps[idx].allocated = 0;
    }

    if (ret)
        LOG_ERR("[%lu]outter_map_delete %d-%d failed:%d, err:%d\n", tid, i, idx, ret, errno);
    return;
}

void *outter_map_update_task(void *arg)
{
    struct task_contex *ctx = (struct task_contex *)arg;
    if (!ctx)
        return NULL;

    if (ctx->scaleup)
        outter_map_insert(ctx);
    else
        outter_map_delete(ctx);
    free(ctx);
    sem_post(&g_inner_map_mng.fin_tasks);
    return NULL;
}

void wait_sem_value(sem_t *sem, int wait_value)
{
    int sem_val;
    do {
        sem_getvalue(sem, &sem_val);
    } while (sem_val < wait_value);
}

void reset_sem_value(sem_t *sem)
{
    int val;
    while (sem_getvalue(sem, &val) == 0 && val > 0) {
        if (sem_trywait(sem) != 0) {
            break;
        }
    }
    return;
}

int outter_map_update(int outter_fd, bool scaleup)
{
    int i, ret = 0;
    pthread_t tid;
    struct task_contex *task_ctx = NULL;
    int threads = OUTTER_MAP_SCALEIN_STEP / TASK_SIZE;
    if (scaleup)
        threads = OUTTER_MAP_SCALEUP_STEP / TASK_SIZE;

    reset_sem_value(&g_inner_map_mng.fin_tasks);
    for (i = 0; i < threads; i++) {
        task_ctx = (struct task_contex *)malloc(sizeof(struct task_contex));
        if (!task_ctx)
            break;

        task_ctx->task_id = i;
        task_ctx->scaleup = scaleup;
        task_ctx->outter_fd = outter_fd;
        ret = pthread_create(&tid, NULL, outter_map_update_task, task_ctx);
        if (ret) {
            free(task_ctx);
            break;
        }
    }

    if (ret) {
        LOG_ERR("outter_map_update failed:%d\n", ret);
        return ret;
    }

    wait_sem_value(&g_inner_map_mng.fin_tasks, threads);
    return ret;
}

int inner_map_create(struct bpf_map_info *inner_info)
{
    int fd;
#if LIBBPF_HIGHER_0_6_0_VERSION
    LIBBPF_OPTS(bpf_map_create_opts, opts, .map_flags = inner_info->map_flags);

    fd = bpf_map_create(
        inner_info->type, NULL, inner_info->key_size, inner_info->value_size, inner_info->max_entries, &opts);
#else
    fd = bpf_create_map_name(
        inner_info->type,
        NULL,
        inner_info->key_size,
        inner_info->value_size,
        inner_info->max_entries,
        inner_info->map_flags);
#endif
    return fd;
}

void collect_outter_map_scaleup_slots()
{
    int i = 0, j = 0;
    memset(g_inner_map_mng.elastic_slots, 0, sizeof(int) * ELASTIC_SLOTS_NUM);
    for (; i < MAX_OUTTER_MAP_ENTRIES; i++) {
        if (g_inner_map_mng.inner_maps[i].allocated == 0) {
            g_inner_map_mng.elastic_slots[j++] = i;
            if (j >= OUTTER_MAP_SCALEUP_STEP)
                break;
        }
    }
    LOG_WARN("collect_outter_map_scaleup_slots:%d-%d-%d\n", i, j, g_inner_map_mng.elastic_slots[j - 1]);
    return;
}

void collect_outter_map_scalein_slots()
{
    int i, j = 0;
    memset(g_inner_map_mng.elastic_slots, 0, sizeof(int) * ELASTIC_SLOTS_NUM);
    for (i = g_inner_map_mng.max_allocated_idx; i >= 0; i--) {
        if (g_inner_map_mng.inner_maps[i].used == 0 && g_inner_map_mng.inner_maps[i].allocated == 1) {
            g_inner_map_mng.elastic_slots[j++] = i;
            if (j >= OUTTER_MAP_SCALEIN_STEP)
                break;
        }
    }
    LOG_WARN("collect_outter_map_scalein_slots:%d-%d-%d\n", i, j, g_inner_map_mng.elastic_slots[j - 1]);
    return;
}

int inner_map_batch_create(struct bpf_map_info *inner_info)
{
    int i, fd;

    collect_outter_map_scaleup_slots();
    for (i = 1; i < OUTTER_MAP_SCALEUP_STEP; i++) {
        fd = inner_map_create(inner_info);
        if (fd < 0)
            break;

        g_inner_map_mng.inner_maps[g_inner_map_mng.elastic_slots[i]].map_fd = fd;
    }

    if (i < OUTTER_MAP_SCALEUP_STEP)
        LOG_WARN("[warning]inner_map_create (%d->%d) failed:%d, errno:%d\n", i, MAX_OUTTER_MAP_ENTRIES, fd, errno);
    return 0;
}

void inner_map_batch_delete()
{
    int i, idx;

    collect_outter_map_scalein_slots();
    for (i = 0; i < OUTTER_MAP_SCALEIN_STEP; i++) {
        idx = g_inner_map_mng.elastic_slots[i];
        if (g_inner_map_mng.inner_maps[idx].used == 0 && g_inner_map_mng.inner_maps[idx].map_fd) {
            close(g_inner_map_mng.inner_maps[idx].map_fd);
            g_inner_map_mng.inner_maps[idx].map_fd = 0;
        }
    }
    return;
}

void deserial_uninit(bool persist)
{
    if (persist)
        inner_map_mng_persist();

    for (int i = 1; i <= g_inner_map_mng.max_allocated_idx; i++) {
        g_inner_map_mng.inner_maps[i].allocated = 0;
        g_inner_map_mng.inner_maps[i].used = 0;
        if (g_inner_map_mng.inner_maps[i].map_fd)
            close(g_inner_map_mng.inner_maps[i].map_fd);
    }

    (void)sem_destroy(&g_inner_map_mng.fin_tasks);
    g_inner_map_mng.elastic_task_exit = 1;
    g_inner_map_mng.used_cnt = 0;
    g_inner_map_mng.allocated_cnt = 0;
    g_inner_map_mng.max_allocated_idx = 0;
    g_inner_map_mng.init = 0;

    close(g_inner_map_mng.inner_fd);
    close(g_inner_map_mng.outter_fd);
    return;
}

int inner_map_scaleup()
{
    int ret;
    float percent = 1;

    if (g_inner_map_mng.allocated_cnt)
        percent = ((float)g_inner_map_mng.used_cnt) / ((float)g_inner_map_mng.allocated_cnt);
    if (percent < OUTTER_MAP_USAGE_HIGH_PERCENT)
        return 0;

    LOG_WARN(
        "Remaining resources are insufficient(%d/%d), and capacity expansion is required.\n",
        g_inner_map_mng.used_cnt,
        g_inner_map_mng.allocated_cnt);

    do {
        ret = inner_map_batch_create(&g_inner_map_mng.inner_info);
        if (ret)
            break;

        ret = outter_map_update(g_inner_map_mng.outter_fd, true);
        if (ret)
            break;

        g_inner_map_mng.allocated_cnt += OUTTER_MAP_SCALEUP_STEP;
        if (g_inner_map_mng.elastic_slots[OUTTER_MAP_SCALEUP_STEP - 1] > g_inner_map_mng.max_allocated_idx)
            g_inner_map_mng.max_allocated_idx = g_inner_map_mng.elastic_slots[OUTTER_MAP_SCALEUP_STEP - 1];
    } while (0);

    if (ret) {
        LOG_ERR("inner_map_scaleup failed:%d\n", ret);
    }
    return ret;
}

int inner_map_scalein()
{
    int i, ret;
    float percent = 1;

    if (g_inner_map_mng.allocated_cnt > OUTTER_MAP_SCALEUP_STEP)
        percent = ((float)g_inner_map_mng.used_cnt) / ((float)g_inner_map_mng.allocated_cnt);
    if (percent > OUTTER_MAP_USAGE_LOW_PERCENT)
        return 0;

    LOG_WARN(
        "The remaining resources are sufficient(%d/%d) and scale-in is required.\n",
        g_inner_map_mng.used_cnt,
        g_inner_map_mng.allocated_cnt);

    inner_map_batch_delete();
    ret = outter_map_update(g_inner_map_mng.outter_fd, false);
    if (ret) {
        LOG_ERR("inner_map_scalein failed:%d\n", ret);
        return ret;
    }

    g_inner_map_mng.allocated_cnt -= OUTTER_MAP_SCALEIN_STEP;
    for (i = g_inner_map_mng.max_allocated_idx; i >= 0; i--) {
        if (g_inner_map_mng.inner_maps[i].allocated) {
            g_inner_map_mng.max_allocated_idx = i;
            break;
        }
    }
    return ret;
}

void *inner_map_elastic_scaling_task(void *arg)
{
    for (;;) {
        if (g_inner_map_mng.elastic_task_exit) {
            LOG_WARN("Receive exit signal for inner-map elastic scaling task.\n");
            break;
        }

        inner_map_scaleup();
        inner_map_scalein();
        usleep(1000);
    }
    return NULL;
}

int inner_map_elastic_scaling()
{
    pthread_t tid;
    return pthread_create(&tid, NULL, inner_map_elastic_scaling_task, NULL);
}

int inner_map_mng_persist()
{
    int i, size;
    FILE *f = NULL;
    struct persist_info *p = NULL;

    if (g_inner_map_mng.init == 0)
        return 0;

    size =
        sizeof(struct persist_info) + sizeof(struct inner_map_persist_stat) * (g_inner_map_mng.max_allocated_idx + 1);
    p = (struct persist_info *)malloc(size);
    if (!p) {
        LOG_ERR("inner_map_mng_persist malloc failed.\n");
        return -1;
    }

    p->magic = MAGIC_NUMBER;
    p->allocated_cnt = g_inner_map_mng.allocated_cnt;
    p->used_cnt = g_inner_map_mng.used_cnt;
    p->max_allocated_idx = g_inner_map_mng.max_allocated_idx;
    for (i = 0; i <= g_inner_map_mng.max_allocated_idx; i++) {
        p->inner_map_stat[i].used = g_inner_map_mng.inner_maps[i].used;
        p->inner_map_stat[i].allocated = g_inner_map_mng.inner_maps[i].allocated;
    }

    f = fopen(MAP_IN_MAP_MNG_PERSIST_FILE_PATH, "wb");
    if (f == NULL) {
        LOG_ERR("inner_map_mng_persist fopen failed:%d.\n", errno);
        free(p);
        return -1;
    }

    (void)fwrite(p, sizeof(unsigned char), size, f);
    fclose(f);
    LOG_INFO("inner_map_mng_persist succeed.\n");
    return 0;
}

int inner_map_mng_restore_by_persist_stat(struct persist_info *p, struct inner_map_persist_stat *stat)
{
    int i = 0;
    unsigned int map_fd = 0;
    unsigned int *key = NULL;
    unsigned int *pre_key = NULL;

    while (bpf_map_get_next_key(g_inner_map_mng.outter_fd, pre_key, &key) == 0 && i <= p->max_allocated_idx) {
        if (bpf_map_lookup_elem(g_inner_map_mng.outter_fd, &key, &map_fd) != 0)
            continue;

        if ((map_fd == 0 && stat->allocated) || (map_fd != 0 && stat->allocated == 0)) {
            LOG_ERR("restore_by_persist_stat inconsistent %d: %d-%d\n", i, map_fd, stat->allocated);
            return -1;
        }

        g_inner_map_mng.inner_maps[i].map_fd = map_fd;
        g_inner_map_mng.inner_maps[i].used = stat[i].used;
        g_inner_map_mng.inner_maps[i].allocated = stat[i].allocated;
    }

    g_inner_map_mng.used_cnt = p->used_cnt;
    g_inner_map_mng.allocated_cnt = p->allocated_cnt;
    g_inner_map_mng.max_allocated_idx = p->max_allocated_idx;
    return 0;
}

int inner_map_restore()
{
    int ret, size;
    int read_size;
    FILE *f = NULL;
    struct persist_info p;
    struct inner_map_persist_stat *stat = NULL;

    f = fopen(MAP_IN_MAP_MNG_PERSIST_FILE_PATH, "rb");
    if (f == NULL)
        return 0;

    read_size = (int)fread(&p, sizeof(unsigned char), sizeof(struct persist_info), f);
    if (read_size != sizeof(struct persist_info) || p.magic != MAGIC_NUMBER) {
        LOG_WARN("inner_map_restore invalid size:%d/%lu\n", read_size, sizeof(struct persist_info));
        fclose(f);
        return 0;
    }

    size = sizeof(struct inner_map_persist_stat) * (p.max_allocated_idx + 1);
    stat = (struct inner_map_persist_stat *)malloc(size);
    if (!stat) {
        LOG_ERR("inner_map_restore alloc failed.\n");
        fclose(f);
        return -1;
    }

    read_size = (int)fread(stat, sizeof(struct inner_map_persist_stat), (p.max_allocated_idx + 1), f);
    if (read_size != size) {
        LOG_WARN("inner_map_restore invalid size:%d/%d\n", read_size, size);
        fclose(f);
        free(stat);
        return 0;
    }

    ret = inner_map_mng_restore_by_persist_stat(&p, stat);
    free(stat);
    fclose(f);
    return ret;
}

int deserial_init()
{
    int ret = 0;

    do {
        sem_init(&g_inner_map_mng.fin_tasks, 0, 0);
        ret = get_outer_inner_map_infos(
            &g_inner_map_mng.inner_fd,
            &g_inner_map_mng.inner_info,
            &g_inner_map_mng.outter_fd,
            &g_inner_map_mng.outter_info);
        if (ret)
            break;

        ret = inner_map_restore();
        if (ret)
            break;

        ret = inner_map_scaleup();
        if (ret)
            break;

        ret = inner_map_elastic_scaling();
        if (ret)
            break;
    } while (0);

    if (ret) {
        deserial_uninit(false);
        return ret;
    }
    g_inner_map_mng.init = 1;
    return 0;
}<|MERGE_RESOLUTION|>--- conflicted
+++ resolved
@@ -58,8 +58,6 @@
         (context).curr_fd = (fd);                                                                                      \
     } while (0)
 
-<<<<<<< HEAD
-=======
 #define append_new_node(elem_list_head, curr_elem_list_node, new_node)                                                 \
     do {                                                                                                               \
         if (curr_elem_list_node == NULL) {                                                                             \
@@ -70,8 +68,6 @@
         }                                                                                                              \
     } while (0)
 
-#define TASK_SIZE (100)
->>>>>>> 20cb2d8b
 struct inner_map_stat {
     int map_fd;
     unsigned int used : 1;
