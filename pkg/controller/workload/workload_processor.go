--- conflicted
+++ resolved
@@ -324,26 +324,8 @@
 		serviceId uint32
 	)
 
-<<<<<<< HEAD
 	if len(services) == 0 {
 		return nil
-=======
-	bk.BackendUid = uid
-	nets.CopyIpByteFromSlice(&bv.Ip, ip)
-	bv.ServiceCount = 0
-	for serviceName := range portList {
-		bv.Services[bv.ServiceCount] = p.hashName.StrToNum(serviceName)
-		bv.ServiceCount++
-		if bv.ServiceCount >= bpf.MaxServiceNum {
-			log.Warnf("exceed the max service count, currently, a pod can belong to a maximum of 10 services")
-			break
-		}
-	}
-
-	if waypoint != nil {
-		nets.CopyIpByteFromSlice(&bv.WaypointAddr, waypoint.GetAddress().Address)
-		bv.WaypointPort = nets.ConvertPortToBigEndian(waypoint.GetHboneMtlsPort())
->>>>>>> 7e035f37
 	}
 
 	serviceIds := make(map[uint32]string)
