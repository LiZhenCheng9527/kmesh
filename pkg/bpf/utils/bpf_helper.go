/*
 * Copyright The Kmesh Authors.
 *
 * Licensed under the Apache License, Version 2.0 (the "License");
 * you may not use this file except in compliance with the License.
 * You may obtain a copy of the License at:
 *
 *     http://www.apache.org/licenses/LICENSE-2.0
 *
 * Unless required by applicable law or agreed to in writing, software
 * distributed under the License is distributed on an "AS IS" BASIS,
 * WITHOUT WARRANTIES OR CONDITIONS OF ANY KIND, either express or implied.
 * See the License for the specific language governing permissions and
 * limitations under the License.
 */

package utils

import (
<<<<<<< HEAD
	"fmt"

	"github.com/cilium/ebpf"
	"github.com/cilium/ebpf/link"
)

func SetInnerMap(spec *ebpf.CollectionSpec) {
	var (
		InnerMapKeySize    uint32 = 4
		InnerMapDataLength uint32 = 1300 // C.BPF_INNER_MAP_DATA_LEN
		InnerMapMaxEntries uint32 = 1
	)
	for _, v := range spec.Maps {
		if v.Name == "outer_map" {
			v.InnerMap = &ebpf.MapSpec{
				Type:       ebpf.Array,
				KeySize:    InnerMapKeySize,
				ValueSize:  InnerMapDataLength,
				MaxEntries: InnerMapMaxEntries,
			}
		}
	}
}

func BpfProgUpdate(pinPath string, cgopt link.CgroupOptions) (link.Link, error) {
	sclink, err := link.LoadPinnedLink(pinPath, &ebpf.LoadPinOptions{})
	if err != nil {
		return nil, err
	}
	if err := sclink.Update(cgopt.Program); err != nil {
		return nil, fmt.Errorf("updating link %s failed: %w", pinPath, err)
	}
	return sclink, nil
}

func BpfMapDeleteByPinPath(bpfFsPath string) error {
	progMap, err := ebpf.LoadPinnedMap(bpfFsPath, nil)
	if err != nil {
		return fmt.Errorf("loadPinnedMap failed for %s: %v, when kmesh delete by pin path", bpfFsPath, err)
	}
	defer progMap.Close()
	if err := progMap.Unpin(); err != nil {
		return fmt.Errorf("unpin failed for %s: %v", bpfFsPath, err)
	}

	return nil
=======
	"os"
	"strconv"

	"github.com/cilium/ebpf"
)

func SetEnvByBpfMapId(m *ebpf.Map, key string) error {
	info, _ := m.Info()
	id, _ := info.ID()
	stringId := strconv.Itoa(int(id))
	return os.Setenv(key, stringId)
>>>>>>> 7b5abca2
}<|MERGE_RESOLUTION|>--- conflicted
+++ resolved
@@ -17,29 +17,20 @@
 package utils
 
 import (
-<<<<<<< HEAD
+	"os"
+	"strconv"
+
 	"fmt"
 
 	"github.com/cilium/ebpf"
 	"github.com/cilium/ebpf/link"
 )
 
-func SetInnerMap(spec *ebpf.CollectionSpec) {
-	var (
-		InnerMapKeySize    uint32 = 4
-		InnerMapDataLength uint32 = 1300 // C.BPF_INNER_MAP_DATA_LEN
-		InnerMapMaxEntries uint32 = 1
-	)
-	for _, v := range spec.Maps {
-		if v.Name == "outer_map" {
-			v.InnerMap = &ebpf.MapSpec{
-				Type:       ebpf.Array,
-				KeySize:    InnerMapKeySize,
-				ValueSize:  InnerMapDataLength,
-				MaxEntries: InnerMapMaxEntries,
-			}
-		}
-	}
+func SetEnvByBpfMapId(m *ebpf.Map, key string) error {
+	info, _ := m.Info()
+	id, _ := info.ID()
+	stringId := strconv.Itoa(int(id))
+	return os.Setenv(key, stringId)
 }
 
 func BpfProgUpdate(pinPath string, cgopt link.CgroupOptions) (link.Link, error) {
@@ -64,17 +55,4 @@
 	}
 
 	return nil
-=======
-	"os"
-	"strconv"
-
-	"github.com/cilium/ebpf"
-)
-
-func SetEnvByBpfMapId(m *ebpf.Map, key string) error {
-	info, _ := m.Info()
-	id, _ := info.ID()
-	stringId := strconv.Itoa(int(id))
-	return os.Setenv(key, stringId)
->>>>>>> 7b5abca2
 }