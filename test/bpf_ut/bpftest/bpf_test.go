--- conflicted
+++ resolved
@@ -209,11 +209,7 @@
 	for n, p := range spec.Programs {
 		switch p.Type {
 		// https://docs.ebpf.io/linux/syscall/BPF_PROG_TEST_RUN/
-<<<<<<< HEAD
-		case ebpf.XDP, ebpf.SchedACT, ebpf.SchedCLS, ebpf.SocketFilter, ebpf.CGroupSKB, ebpf.SockOps, ebpf.CGroupSockAddr:
-=======
-		case ebpf.XDP, ebpf.SchedACT, ebpf.SchedCLS, ebpf.SocketFilter, ebpf.CGroupSKB, ebpf.SockOps, ebpf.SkMsg:
->>>>>>> 0847367f
+		case ebpf.XDP, ebpf.SchedACT, ebpf.SchedCLS, ebpf.SocketFilter, ebpf.CGroupSKB, ebpf.SockOps, ebpf.SkMsg, ebpf.CGroupSockAddr:
 			continue
 		}
 
