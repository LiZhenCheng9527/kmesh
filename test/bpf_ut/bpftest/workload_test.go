//go:build linux && (amd64 || arm64) && !aix && !ppc64

/*
 * Copyright The Kmesh Authors.
 *
 * Licensed under the Apache License, Version 2.0 (the "License");
 * you may not use this file except in compliance with the License.
 * You may obtain a copy of the License at:
 *
 *     http://www.apache.org/licenses/LICENSE-2.0
 *
 * Unless required by applicable law or agreed to in writing, software
 * distributed under the License is distributed on an "AS IS" BASIS,
 * WITHOUT WARRANTIES OR CONDITIONS OF ANY KIND, either express or implied.
 * See the License for the specific language governing permissions and
 * limitations under the License.
 */

package bpftests

import (
	"bytes"
	"encoding/binary"
	"errors"
	"fmt"
	"log"
	"net"
	"os"
	"path"
	"strconv"
	"strings"
	sync "sync"
	"syscall"
	"testing"
	"time"

	"github.com/cilium/ebpf"
	"github.com/cilium/ebpf/link"
	"github.com/cilium/ebpf/ringbuf"

	"kmesh.net/kmesh/api/v2/workloadapi/security"
	bpf2go "kmesh.net/kmesh/bpf/kmesh/bpf2go/dualengine"
	"kmesh.net/kmesh/daemon/options"
	"kmesh.net/kmesh/pkg/auth"
	"kmesh.net/kmesh/pkg/bpf/factory"
	bpfUtils "kmesh.net/kmesh/pkg/bpf/utils"
	bpfWorkload "kmesh.net/kmesh/pkg/bpf/workload"
	"kmesh.net/kmesh/pkg/cache/v2/maps"
	"kmesh.net/kmesh/pkg/constants"
	controllerWorkload "kmesh.net/kmesh/pkg/controller/workload"
	"kmesh.net/kmesh/pkg/controller/workload/bpfcache"
)

func testWorkload(t *testing.T) {
	t.Run("XDP", testXDP)
	t.Run("SockOps", testSockOps)
<<<<<<< HEAD
	t.Run("CgroupSock", testCgroupSock)
=======
	t.Run("SendMsg", testSendMsg)
	t.Run("CgroupSkb", testCgroupSkb)
>>>>>>> 0847367f
}
func testXDP(t *testing.T) {
	XDPtests := []unitTests_BPF_PROG_TEST_RUN{
		{
			objFilename: "xdp_shutdown_in_userspace_test.o",
			uts: []unitTest_BPF_PROG_TEST_RUN{
				{
					name: "1_shutdown_in_userspace__should_shutdown",
					setupInUserSpace: func(t *testing.T, coll *ebpf.Collection) {
						workload_xdp_registerTailCall(t, coll)
						setBpfConfig(t, coll, &factory.GlobalBpfConfig{
							BpfLogLevel:  constants.BPF_LOG_DEBUG,
							AuthzOffload: constants.DISABLED,
						})
					},
				},
				{
					name: "2_shutdown_in_userspace__should_not_shutdown",
					setupInUserSpace: func(t *testing.T, coll *ebpf.Collection) {
						workload_xdp_registerTailCall(t, coll)
						setBpfConfig(t, coll, &factory.GlobalBpfConfig{
							BpfLogLevel:  constants.BPF_LOG_DEBUG,
							AuthzOffload: constants.DISABLED,
						})
					},
				},
			},
		},
		{
			objFilename: "xdp_authz_offload_test.o",
			uts: []unitTest_BPF_PROG_TEST_RUN{
				{
					name: "3_deny_policy_matched",
					setupInUserSpace: func(t *testing.T, coll *ebpf.Collection) {
						// xdp_authz(struct xdp_md *ctx) -tail call->
						// policies_check(struct xdp_md *ctx) -tail call->
						// policy_check(struct xdp_md *ctx)
						//   if(matched)
						//     return match_ctx->action == ISTIO__SECURITY__ACTION__DENY ? XDP_DROP : XDP_PASS;

						setBpfConfig(t, coll, &factory.GlobalBpfConfig{
							BpfLogLevel:  constants.BPF_LOG_DEBUG,
							AuthzOffload: constants.ENABLED,
						})

						workload_xdp_registerTailCall(t, coll)
						workload_setMapsEnv(t, coll)
						if workload, err := bpfWorkload.NewBpfWorkload(&options.BpfConfig{
							Mode:        constants.DualEngineMode,
							BpfFsPath:   constants.BpfFsPath,
							Cgroup2Path: constants.Cgroup2Path,
						}); err != nil {
							t.Fatalf("NewBpfWorkload failed: %v", err)
						} else {
							if err := workload.DeserialInit(); err != nil {
								t.Fatalf("DeserialInit failed: %v", err)
							}
						}
						workloadProcessor := controllerWorkload.NewProcessor(bpf2go.KmeshCgroupSockWorkloadMaps{
							KmWlpolicy: coll.Maps["km_wlpolicy"],
							KmFrontend: coll.Maps["km_frontend"],
						})

						workloadbpf := workloadProcessor.GetBpfCache()
						if err := workloadbpf.FrontendUpdate(&bpfcache.FrontendKey{
							Ip: [16]byte{10, 1, 0, 15},
						}, &bpfcache.FrontendValue{
							UpstreamId: 0x01,
						}); err != nil {
							t.Fatalf("FrontendUpdate failed: %v", err)
						}
						if err := workloadbpf.WorkloadPolicyUpdate(&bpfcache.WorkloadPolicyKey{
							WorklodId: 0x01,
						}, &bpfcache.WorkloadPolicyValue{
							PolicyIds: [4]uint32{1},
						}); err != nil {
							t.Fatalf("WorkloadPolicyUpdate failed: %v", err)
						}

						// set policy
						policy_k := uint32(1)
						denyPolicy := &security.Authorization{
							Name:   "bpfut_deny__10.0.0.15->10.1.0.15:80",
							Action: security.Action_DENY,
							Rules: []*security.Rule{
								{
									Clauses: []*security.Clause{
										{
											Matches: []*security.Match{
												{
													SourceIps: []*security.Address{
														{
															Address: []byte{10, 0, 0, 15},
															Length:  32,
														},
													},
													DestinationIps: []*security.Address{
														{
															Address: []byte{10, 1, 0, 15},
															Length:  32,
														},
													},
													DestinationPorts: []uint32{80},
												},
											},
										},
									},
								},
							},
						}
						if err := maps.AuthorizationUpdate(policy_k, denyPolicy); err != nil {
							t.Fatalf("AuthorizationUpdate failed: %v", err)
						}
					},
				},
				{
					name: "4_allow_policy_matched",
					setupInUserSpace: func(t *testing.T, coll *ebpf.Collection) {
						// xdp_authz(struct xdp_md *ctx) -tail call->
						// policies_check(struct xdp_md *ctx) -tail call->
						// policy_check(struct xdp_md *ctx)
						//   if(matched)
						//     return match_ctx->action == ISTIO__SECURITY__ACTION__DENY ? XDP_DROP : XDP_PASS;

						setBpfConfig(t, coll, &factory.GlobalBpfConfig{
							BpfLogLevel:  constants.BPF_LOG_DEBUG,
							AuthzOffload: constants.ENABLED,
						})

						workload_xdp_registerTailCall(t, coll)
						workload_setMapsEnv(t, coll)
						if workload, err := bpfWorkload.NewBpfWorkload(&options.BpfConfig{
							Mode:        constants.DualEngineMode,
							BpfFsPath:   constants.BpfFsPath,
							Cgroup2Path: constants.Cgroup2Path,
						}); err != nil {
							t.Fatalf("NewBpfWorkload failed: %v", err)
						} else {
							if err := workload.DeserialInit(); err != nil {
								t.Fatalf("DeserialInit failed: %v", err)
							}
						}
						bpfmaps := bpf2go.KmeshCgroupSockWorkloadMaps{
							KmWlpolicy: coll.Maps["km_wlpolicy"],
							KmFrontend: coll.Maps["km_frontend"],
						}
						workloadProcessor := controllerWorkload.NewProcessor(bpfmaps)

						workloadbpf := workloadProcessor.GetBpfCache()
						if err := workloadbpf.FrontendUpdate(&bpfcache.FrontendKey{
							Ip: [16]byte{10, 1, 0, 15},
						}, &bpfcache.FrontendValue{
							UpstreamId: 0x01,
						}); err != nil {
							t.Fatalf("FrontendUpdate failed: %v", err)
						}
						if err := workloadbpf.WorkloadPolicyUpdate(&bpfcache.WorkloadPolicyKey{
							WorklodId: 0x01,
						}, &bpfcache.WorkloadPolicyValue{
							PolicyIds: [4]uint32{0},
						}); err != nil {
							t.Fatalf("WorkloadPolicyUpdate failed: %v", err)
						}

						policy_k := uint32(0)
						allowPolicy := &security.Authorization{
							Name:   "bpfut_allow__10.0.0.15->10.1.0.15:80",
							Action: security.Action_ALLOW,
							Rules: []*security.Rule{
								{
									Clauses: []*security.Clause{
										{
											Matches: []*security.Match{
												{
													SourceIps: []*security.Address{
														{
															Address: []byte{10, 0, 0, 15},
															Length:  32,
														},
													},
													DestinationIps: []*security.Address{
														{
															Address: []byte{10, 1, 0, 15},
															Length:  32,
														},
													},
													DestinationPorts: []uint32{80},
												},
											},
										},
									},
								},
							},
						}
						if err := maps.AuthorizationUpdate(policy_k, allowPolicy); err != nil {
							t.Fatalf("AuthorizationUpdate failed: %v", err)
						}
					},
				},
			},
		},
	}

	for _, tt := range XDPtests {
		t.Run(tt.objFilename, tt.run())
	}
}

// workload_xdp_registerTailCall registers the tail call for XDP programs.
func workload_xdp_registerTailCall(t *testing.T, coll *ebpf.Collection) {
	if coll == nil {
		t.Fatal("coll is nil")
	}
	registerTailCall(t, coll, constants.XDPTailCallMap, constants.TailCallPoliciesCheck, "policies_check")
	registerTailCall(t, coll, constants.XDPTailCallMap, constants.TailCallPolicyCheck, "policy_check")
	registerTailCall(t, coll, constants.XDPTailCallMap, constants.TailCallAuthInUserSpace, "xdp_shutdown_in_userspace")
}

// workload_setMapsEnv prepares the BPF testing environment by configuring a BPF workload
// and setting up environment variables for various BPF maps.
func workload_setMapsEnv(t *testing.T, coll *ebpf.Collection) {
	if coll == nil {
		t.Fatal("coll is nil")
	}

	if err := bpfUtils.SetEnvByBpfMapId(coll.Maps["km_authz_policy"], "Authorization"); err != nil {
		t.Fatalf("SetEnvByBpfMapId failed: %v", err)
	}
	if err := bpfUtils.SetEnvByBpfMapId(coll.Maps["kmesh_map64"], "KmeshMap64"); err != nil {
		t.Fatalf("SetEnvByBpfMapId failed: %v", err)
	}
	if err := bpfUtils.SetEnvByBpfMapId(coll.Maps["kmesh_map192"], "KmeshMap192"); err != nil {
		t.Fatalf("SetEnvByBpfMapId failed: %v", err)
	}
	if err := bpfUtils.SetEnvByBpfMapId(coll.Maps["kmesh_map296"], "KmeshMap296"); err != nil {
		t.Fatalf("SetEnvByBpfMapId failed: %v", err)
	}
	if err := bpfUtils.SetEnvByBpfMapId(coll.Maps["kmesh_map1600"], "KmeshMap1600"); err != nil {
		t.Fatalf("SetEnvByBpfMapId failed: %v", err)
	}
}

func testSockOps(t *testing.T) {
	tests := []unitTests_BUILD_CONTEXT{
		{
			objFilename: "workload_sockops_test.o",
			uts: []unitTest_BUILD_CONTEXT{
				{
					name: "BPF_SOCK_OPS_TCP_CONNECT_CB__modify_kmesh_managed_ip",
					workFunc: func(t *testing.T, cgroupPath, objFilePath string) {
						// mount cgroup2
						mount_cgroup2(t, cgroupPath)
						defer syscall.Unmount(cgroupPath, 0)

						// load the eBPF program
						coll, lk := load_bpf_2_cgroup(t, objFilePath, cgroupPath)
						defer coll.Close()
						defer lk.Close()

						// Set the BPF configuration
						setBpfConfig(t, coll, &factory.GlobalBpfConfig{
							BpfLogLevel:  constants.BPF_LOG_DEBUG,
							AuthzOffload: constants.DISABLED,
						})
						startLogReader(coll)

						// record_kmesh_managed_ip
						enableAddr := constants.ControlCommandIp4 + ":" + strconv.Itoa(int(constants.OperEnableControl))
						net.DialTimeout("tcp4", enableAddr, 2*time.Second)

						// Execute bpftool map dump and log the results (optional, for debugging)
						// cmd := exec.Command("bpftool", "map", "dump", "name", "km_manage")
						// output, err := cmd.CombinedOutput()
						// if err != nil {
						// 	t.Logf("Failed to execute bpftool command: %v", err)
						// } else {
						// 	// Log the raw output from bpftool for comparison
						// 	t.Logf("bpftool map dump name km_manage output:\n%s", string(output))
						// }

						// Get the km_manage map from the collection
						kmManageMap := coll.Maps["km_manage"]
						if kmManageMap == nil {
							t.Fatal("Failed to get km_manage map from collection")
						}

						var (
							keyBytes [16]byte // sizeof(struct manager_key)
							value    uint32
							count    uint32
							iter     *ebpf.MapIterator
						)

						iter = kmManageMap.Iterate()
						for iter.Next(&keyBytes, &value) {
							ip4HostOrder := binary.LittleEndian.Uint32(keyBytes[0:4])
							ipStr := net.IPv4(
								byte(ip4HostOrder),
								byte(ip4HostOrder>>8),
								byte(ip4HostOrder>>16),
								byte(ip4HostOrder>>24)).String()
							t.Logf("km_manage[%s] = %d", ipStr, value)
							count++
						}

						if err := iter.Err(); err != nil {
							t.Fatalf("Map iteration failed: %v", err)
						}

						if count != 1 {
							t.Fatalf("Expected 1 entry in km_manage map, but got %d", count)
						}

						// remove_kmesh_managed_ip
						disableAddr := constants.ControlCommandIp4 + ":" + strconv.Itoa(int(constants.OperDisableControl))
						net.DialTimeout("tcp4", disableAddr, 2*time.Second)

						iter = kmManageMap.Iterate()
						count = 0
						for iter.Next(&keyBytes, &value) {
							count++
						}

						if err := iter.Err(); err != nil {
							t.Fatalf("Map iteration failed: %v", err)
						}

						if count != 0 {
							t.Fatalf("Expected 0 entry in km_manage map, but got %d", count)
						}
					},
				},
				{
					name: "BPF_SOCK_OPS_ACTIVE_ESTABLISHED_CB__enable_encoding_metadata",
					workFunc: func(t *testing.T, cgroupPath, objFilePath string) {
						localIP := get_local_ipv4(t)
						clientPort := 12345
						serverPort := 54321
						serverSocket := localIP + ":" + strconv.Itoa(serverPort)

						// mount cgroup2
						mount_cgroup2(t, cgroupPath)
						defer syscall.Unmount(cgroupPath, 0)

						// load the eBPF program
						coll, lk := load_bpf_2_cgroup(t, objFilePath, cgroupPath)
						defer coll.Close()
						defer lk.Close()

						// Set the BPF configuration
						setBpfConfig(t, coll, &factory.GlobalBpfConfig{
							BpfLogLevel:  constants.BPF_LOG_DEBUG,
							AuthzOffload: constants.DISABLED,
						})
						startLogReader(coll)

						// record_kmesh_managed_ip
						enableAddr := constants.ControlCommandIp4 + ":" + strconv.Itoa(int(constants.OperEnableControl))
						(&net.Dialer{
							LocalAddr: &net.TCPAddr{
								IP:   net.ParseIP(localIP),
								Port: clientPort,
							},
							Timeout: 2 * time.Second,
						}).Dial("tcp4", enableAddr)

						// Create a TCP server listener
						listener, err := net.Listen("tcp4", serverSocket)
						if err != nil {
							t.Fatalf("Failed to start TCP server: %v", err)
						}
						defer listener.Close()

						// try to connect to the server using the specified client port
						conn, err := (&net.Dialer{
							LocalAddr: &net.TCPAddr{
								IP:   net.ParseIP(localIP),
								Port: clientPort,
							},
							Timeout: 2 * time.Second,
						}).Dial("tcp4", serverSocket)
						if err != nil {
							t.Fatalf("Failed to connect to server: %v", err)
						} else {
							t.Logf("Connect success: %s:%d -> %s:%d", localIP, clientPort, localIP, serverPort)
						}
						defer conn.Close()

						// Now, the TCP connection between localIP:12345(client) and localIP:54321(server) has been established
						time.Sleep(1 * time.Second)

						// Get the km_socket map from the collection
						kmSocketMap, ok := coll.Maps["km_socket"]
						if !ok {
							t.Fatal("Failed to get km_socket map from collection")
						}
						var (
							key   [36]byte // sizeof(struct bpf_sock_tuple)
							value uint32
						)
						binary.BigEndian.PutUint32(key[0:4], binary.BigEndian.Uint32(net.ParseIP(localIP).To4())) // __be32 saddr;
						binary.BigEndian.PutUint32(key[4:8], binary.BigEndian.Uint32(net.ParseIP(localIP).To4())) // __be32 daddr;
						binary.BigEndian.PutUint16(key[8:10], uint16(clientPort))                                 // __be16 sport;
						binary.BigEndian.PutUint16(key[10:12], uint16(serverPort))                                // __be16 dport;

						err = kmSocketMap.Lookup(key, &value)
						if err != nil && !strings.Contains(err.Error(), "no space left on device") {
							t.Fatalf("Failed to lookup km_socket map: %v", err)
						}
						t.Logf("km_socket get key[%s:%d->%s:%d], test success.", localIP, clientPort, localIP, serverPort)
					},
				},
				{
					name: "BPF_SOCK_OPS_PASSIVE_ESTABLISHED_CB__auth_ip_tuple",
					workFunc: func(t *testing.T, cgroupPath, objFilePath string) {
						localIP := get_local_ipv4(t)
						clientPort := 12345
						serverPort := 54321
						serverSocket := localIP + ":" + strconv.Itoa(serverPort)

						// mount cgroup2
						mount_cgroup2(t, cgroupPath)
						defer syscall.Unmount(cgroupPath, 0)

						// load the eBPF program
						coll, lk := load_bpf_2_cgroup(t, objFilePath, cgroupPath)
						defer coll.Close()
						defer lk.Close()

						// Set the BPF configuration
						setBpfConfig(t, coll, &factory.GlobalBpfConfig{
							BpfLogLevel:  constants.BPF_LOG_DEBUG,
							AuthzOffload: constants.DISABLED,
						})
						startLogReader(coll)

						// record_kmesh_managed_ip
						enableAddr := constants.ControlCommandIp4 + ":" + strconv.Itoa(int(constants.OperEnableControl))
						(&net.Dialer{
							LocalAddr: &net.TCPAddr{
								IP:   net.ParseIP(localIP),
								Port: clientPort,
							},
							Timeout: 2 * time.Second,
						}).Dial("tcp4", enableAddr)

						// Create a TCP server listener
						listener, err := net.Listen("tcp4", serverSocket)
						if err != nil {
							t.Fatalf("Failed to start TCP server: %v", err)
						}
						defer listener.Close()

						// try to connect to the server using the specified client port
						conn, err := (&net.Dialer{
							LocalAddr: &net.TCPAddr{
								IP:   net.ParseIP(localIP),
								Port: clientPort,
							},
							Timeout: 2 * time.Second,
						}).Dial("tcp4", serverSocket)
						if err != nil {
							t.Fatalf("Failed to connect to server: %v", err)
						} else {
							t.Logf("Connect success: %s:%d -> %s:%d", localIP, clientPort, localIP, serverPort)
						}
						defer conn.Close()

						// Now, the TCP connection between localIP:12345(client) and localIP:54321(server) has been established
						time.Sleep(1 * time.Second)

						// Check the contents of ringbuf km_auth_req
						kmAuthReqMap := coll.Maps["km_auth_req"]
						if kmAuthReqMap == nil {
							t.Fatal("Failed to get km_auth_req map from collection")
						}
						rd, err := ringbuf.NewReader(kmAuthReqMap)
						if err != nil {
							t.Fatalf("Failed to create ringbuf reader: %v", err)
						}
						defer rd.Close()

						var event [40]byte // sizeof(struct ringbuf_msg_type)
						record, err := rd.Read()
						if err != nil {
							t.Fatalf("Failed to read from ringbuf: %v", err)
						}
						if err := binary.Read(bytes.NewBuffer(record.RawSample), binary.LittleEndian, &event); err != nil {
							log.Printf("parsing ringbuf event: %s", err)
						}
						protoType := binary.LittleEndian.Uint32(event[0:4])
						srcIP := net.IPv4(event[4], event[5], event[6], event[7])
						dstIP := net.IPv4(event[8], event[9], event[10], event[11])
						srcPort := binary.BigEndian.Uint16(event[12:14])
						dstPort := binary.BigEndian.Uint16(event[14:16])
						t.Logf("Received km_auth_req ringbuf_msg: type=%d, src=%s:%d, dst=%s:%d", protoType, srcIP, srcPort, dstIP, dstPort)

						// Check
						if protoType != constants.MSG_TYPE_IPV4 ||
							srcIP.String() != localIP || int(srcPort) != clientPort ||
							dstIP.String() != localIP || int(dstPort) != serverPort {
							t.Fatalf("Expected {protoType: %d, srcIP: %s, srcPort: %d, dstIP: %s, dstPort: %d}, but got {protoType: %d, srcIP: %s, srcPort: %d, dstIP: %s, dstPort: %d}",
								constants.MSG_TYPE_IPV4, localIP, clientPort, localIP, serverPort,
								protoType, srcIP, srcPort, dstIP, dstPort)
						}
					},
				},
				{
					name: "BPF_SOCK_OPS_STATE_CB__clean_auth_map",
					workFunc: func(t *testing.T, cgroupPath, objFilePath string) {
						localIP := get_local_ipv4(t)
						clientPort := 12345
						serverPort := 54321
						serverSocket := localIP + ":" + strconv.Itoa(serverPort)

						// mount cgroup2
						mount_cgroup2(t, cgroupPath)
						defer syscall.Unmount(cgroupPath, 0)

						// load the eBPF program
						coll, lk := load_bpf_2_cgroup(t, objFilePath, cgroupPath)
						defer coll.Close()
						defer lk.Close()

						// Set the BPF configuration
						setBpfConfig(t, coll, &factory.GlobalBpfConfig{
							BpfLogLevel:  constants.BPF_LOG_DEBUG,
							AuthzOffload: constants.DISABLED,
						})
						startLogReader(coll)

						// update km_auth_res map
						mapOfAuth, ok := coll.Maps["km_auth_res"]
						if !ok {
							t.Fatal("Failed to get km_auth_res map from collection")
						}
						key := make([]byte, auth.TUPLE_LEN)                                                       // struct ipv4
						binary.BigEndian.PutUint32(key[0:4], binary.BigEndian.Uint32(net.ParseIP(localIP).To4())) // __be32 saddr;
						binary.BigEndian.PutUint32(key[4:8], binary.BigEndian.Uint32(net.ParseIP(localIP).To4())) // __be32 daddr;
						binary.BigEndian.PutUint16(key[8:10], uint16(serverPort))                                 // __be16 sport;
						binary.BigEndian.PutUint16(key[10:12], uint16(clientPort))                                // __be16 dport;
						for i := auth.IPV4_TUPLE_LENGTH; i < len(key); i++ {
							key[i] = 0
						}
						if err := mapOfAuth.Update(key, uint32(1), ebpf.UpdateAny); err != nil {
							t.Fatalf("Failed to update km_auth_res map: %v", err)
						}

						// record_kmesh_managed_ip
						enableAddr := constants.ControlCommandIp4 + ":" + strconv.Itoa(int(constants.OperEnableControl))
						(&net.Dialer{
							LocalAddr: &net.TCPAddr{
								IP:   net.ParseIP(localIP),
								Port: clientPort,
							},
							Timeout: 2 * time.Second,
						}).Dial("tcp4", enableAddr)

						// Create a TCP server listener
						listener, err := net.Listen("tcp4", serverSocket)
						if err != nil {
							t.Fatalf("Failed to start TCP server: %v", err)
						}
						defer listener.Close()

						// try to connect to the server using the specified client port
						conn, err := (&net.Dialer{
							LocalAddr: &net.TCPAddr{
								IP:   net.ParseIP(localIP),
								Port: clientPort,
							},
							Timeout: 2 * time.Second,
						}).Dial("tcp4", serverSocket)
						if err != nil {
							t.Fatalf("Failed to connect to server: %v", err)
						} else {
							t.Logf("Connect success: %s:%d -> %s:%d", localIP, clientPort, localIP, serverPort)
						}
						conn.Close()

						// Now, the TCP connection between between localIP:12345(client) and localIP:54321(server) has been established and closed
						time.Sleep(1 * time.Second)

						// Check if the entry was deleted from km_auth_res map
						// The same key we inserted earlier should no longer exist in the map
						var value uint32
						err = mapOfAuth.Lookup(key, &value)
						if err == nil {
							t.Fatalf("km_auth_res map entry was not deleted as expected")
						} else if !errors.Is(err, ebpf.ErrKeyNotExist) {
							t.Fatalf("Unexpected error when looking up km_auth_res map: %v", err)
						} else {
							t.Logf("km_auth_res map entry was successfully cleaned up")
						}
					},
				},
			},
		},
	}

	for _, tt := range tests {
		t.Run(tt.objFilename, tt.run())
	}
}

// mount_cgroup2 mounts a cgroup v2 filesystem at the specified path.
// It creates the directory at cgroupPath if it doesn't exist, then attempts
// to mount a cgroup2 filesystem at that location.
//
// If the cgroup is already mounted (EBUSY error), it logs a message and continues.
// For other mount failures, it fails the test with an error message.
//
// This function requires root privileges to succeed, as mounting filesystems
// is a privileged operation.
//
// Parameters:
//   - t: Testing context for logging and failure reporting
//   - cgroupPath: Directory path where cgroup2 should be mounted
func mount_cgroup2(t *testing.T, cgroupPath string) {
	var err error

	// mount cgroup2
	if err = os.MkdirAll(cgroupPath, 0755); err != nil {
		t.Logf("Failed to create cgroup directory %s (might already exist): %v", cgroupPath, err)
	}
	err = syscall.Mount("none", cgroupPath, "cgroup2", 0, "")
	if err != nil {
		errno, ok := err.(syscall.Errno)
		if ok && errno == syscall.EBUSY {
			t.Logf("Cgroup v2 already mounted at %s", cgroupPath)
		} else {
			t.Fatalf("Failed to mount cgroup2 at %s: %v. Ensure test is run with sudo.", cgroupPath, err)
		}
	}
}

// load_bpf_2_cgroup loads an eBPF program from a specified object file and attaches it to the given cgroup path.
// The function loads the eBPF collection into the kernel and specifically attaches the "sockops_prog" program
// from the collection to the cgroup.
//
// Parameters:
//   - t: Testing context for reporting failures
//   - objFilename: Name of the eBPF object file to load (must not be empty)
//   - cgroupPath: Path to the cgroup where the program will be attached (must not be empty)
//
// Returns:
//   - *ebpf.Collection: The loaded eBPF collection containing programs and maps
//   - link.Link: The link representing the attachment to the cgroup
//
// The function will call t.Fatal if any error occurs during loading or attachment.
func load_bpf_2_cgroup(t *testing.T, objFilename string, cgroupPath string) (*ebpf.Collection, link.Link) {
	if cgroupPath == "" {
		t.Fatal("cgroupPath is empty")
	}
	if objFilename == "" {
		t.Fatal("objFilename is empty")
	}

	// load the eBPF program
	spec := loadAndPrepSpec(t, path.Join(*testPath, objFilename))
	var (
		coll *ebpf.Collection
		err  error
	)

	// Load the eBPF collection into the kernel
	coll, err = ebpf.NewCollection(spec)
	if err != nil {
		var ve *ebpf.VerifierError
		if errors.As(err, &ve) {
			t.Fatalf("verifier error: %+v", ve)
		} else {
			t.Fatal("loading collection:", err)
		}
	}

	lk, err := link.AttachCgroup(link.CgroupOptions{
		Path:    constants.Cgroup2Path,
		Attach:  spec.Programs["sockops_prog"].AttachType,
		Program: coll.Programs["sockops_prog"],
	})
	if err != nil {
		coll.Close()
		t.Fatalf("Failed to attach cgroup: %v", err)
	}
	return coll, lk
}

// get_local_ipv4 returns the local IPv4 address of the machine by establishing
// a connection to an external server (8.8.8.8:53, Google's DNS).
// This method determines which network interface is used for external communication.
//
// The function fails the test if:
// - It cannot establish a connection to the external server
// - It cannot extract the host part from the local address
//
// Parameters:
//   - t *testing.T: The testing object for reporting test failures
//
// Returns:
//   - string: The local IPv4 address (without port)
func get_local_ipv4(t *testing.T) string {
	testConn, testErr := net.Dial("tcp4", "8.8.8.8:53")
	if testErr != nil {
		t.Fatalf("Failed to create test connection: %v", testErr)
	}
	defer testConn.Close()

	localAddr, _, err := net.SplitHostPort(testConn.LocalAddr().String())
	if err != nil {
		t.Fatalf("Failed to extract host from address: %v", err)
	}
	return localAddr
}
<<<<<<< HEAD
func testCgroupSock(t *testing.T) {
	tests := []unitTests_BUILD_CONTEXT{
		{
			objFilename: "workload_cgroup_sock_test.o",
			uts: []unitTest_BUILD_CONTEXT{
				{
					name: "BPF_CGROUP_SOCK_CONNECT4_handle_kmesh_manage_process",
					workFunc: func(t *testing.T, cgroupPath, objFilePath string) {
						// mount cgroup2
						mount_cgroup2(t, cgroupPath)
						defer syscall.Unmount(cgroupPath, 0)
						//load the eBPF program
						coll, lk := load_bpf_prog_to_cgroup(t, objFilePath, "cgroup_connect4_prog", cgroupPath)
						defer coll.Close()
						defer lk.Close()
						// Set the BPF configuration
						setBpfConfig(t, coll, &factory.GlobalBpfConfig{
							BpfLogLevel:  constants.BPF_LOG_DEBUG,
							AuthzOffload: constants.DISABLED,
						})
						startLogReader(coll)

						// record_kmesh_managed_netns_cookie
						enableAddr := constants.ControlCommandIp4 + ":" + strconv.Itoa(int(constants.OperEnableControl))
						net.DialTimeout("tcp4", enableAddr, 2*time.Second)
						// Get the km_manage map from the collection
						kmManageMap := coll.Maps["km_manage"]
						if kmManageMap == nil {
							t.Fatal("Failed to get km_manage map from collection")
						}
						var (
							key   [16]byte
							value uint32
						)

						iter := kmManageMap.Iterate()
						count := 0

						for iter.Next(&key, &value) {
							netnsCookie := binary.LittleEndian.Uint64(key[:8])
							t.Logf("Entry %d: netns_cookie=%d, value=%d", count+1, netnsCookie, value)
							count++
						}
						if err := iter.Err(); err != nil {
							t.Fatalf("Iterate error: %v", err)
						}

						if count != 1 {
							t.Fatalf("Expected 1 entry in km_manage map, but got %d", count)
						}
						// remove_kmesh_managed_netns_cookie
						disableAddr := constants.ControlCommandIp4 + ":" + strconv.Itoa(int(constants.OperDisableControl))
						net.DialTimeout("tcp4", disableAddr, 2*time.Second)

						iter = kmManageMap.Iterate()
						count = 0
						for iter.Next(&key, &value) {
							count++
						}

						if err := iter.Err(); err != nil {
							t.Fatalf("Iterate error: %v", err)
						}
						if count != 0 {
							t.Fatalf("Expected 0 entry in km_manage map, but got %d", count)
						}
					}},
				{
					name: "BPF_CGROUP_SOCK_CONNECT4_backend_no_waypoint",
					workFunc: func(t *testing.T, cgroupPath, objFilePath string) {
						// mount cgroup2
						mount_cgroup2(t, cgroupPath)
						defer syscall.Unmount(cgroupPath, 0)
						//load the eBPF program
						coll, lk := load_bpf_prog_to_cgroup(t, objFilePath, "cgroup_connect4_prog", cgroupPath)
						defer coll.Close()
						defer lk.Close()
						// Set the BPF configuration
						setBpfConfig(t, coll, &factory.GlobalBpfConfig{
							BpfLogLevel:  constants.BPF_LOG_DEBUG,
							AuthzOffload: constants.DISABLED,
						})
						startLogReader(coll)

						// record_kmesh_managed_netns_cookie
						localIP := get_local_ipv4(t)
						clientPort := 12345
						serverPort := 54321
						serverSocket := localIP + ":" + strconv.Itoa(serverPort)
						// record_kmesh_managed_ip
						enableAddr := constants.ControlCommandIp4 + ":" + strconv.Itoa(int(constants.OperEnableControl))
						(&net.Dialer{
							LocalAddr: &net.TCPAddr{
								IP:   net.ParseIP(localIP),
								Port: clientPort,
							},
							Timeout: 2 * time.Second,
						}).Dial("tcp4", enableAddr)
						//populate the frontend map
						type ip_addr struct {
							Raw [16]byte
						}

						type frontend_key struct {
							Addr ip_addr
						}

						type frontend_value struct {
							UpstreamID uint32
						}

						FrontendMap := coll.Maps["km_frontend"]
						var f_key frontend_key
						ip4 := net.ParseIP(localIP).To4()
						if ip4 == nil {
							t.Fatalf("invalid IPv4 address")
						}
						copy(f_key.Addr.Raw[0:4], ip4)
						//construct the value
						f_val := frontend_value{
							UpstreamID: 1,
						}
						if err := FrontendMap.Update(&f_key, &f_val, ebpf.UpdateAny); err != nil {
							t.Fatalf("Update failed: %v", err)
						}
						//populate the km_backend
						BackendMap := coll.Maps["km_backend"]
						const MAX_SERVICE_COUNT = 10
						type backend_key struct {
							BackendUID uint32
						}

						type backend_value struct {
							Addr         ip_addr
							ServiceCount uint32
							Service      [MAX_SERVICE_COUNT]uint32
							WpAddr       ip_addr
							WaypointPort uint32
						}
						//construct the key
						b_key := backend_key{
							BackendUID: 1,
						}
						//construct the value
						b_val := backend_value{
							Addr:         ip_addr{Raw: [16]byte{}},
							ServiceCount: 0,
							Service:      [MAX_SERVICE_COUNT]uint32{},
							WpAddr:       ip_addr{Raw: [16]byte{}},
							WaypointPort: 0,
						}

						if err := BackendMap.Update(&b_key, &b_val, ebpf.UpdateAny); err != nil {
							t.Fatalf("Update failed: %v", err)
						}
						listener, err := net.Listen("tcp4", serverSocket)
						if err != nil {
							t.Fatalf("Failed to start TCP server: %v", err)
						}
						defer listener.Close()

						// try to connect to the server using the specified client port
						conn, err := (&net.Dialer{
							LocalAddr: &net.TCPAddr{
								IP:   net.ParseIP(localIP),
								Port: clientPort,
							},
							Timeout: 2 * time.Second,
						}).Dial("tcp4", serverSocket)
						if err != nil {
							t.Fatalf("Failed to connect to TCP server: %v", serverSocket)
						}
						defer conn.Close()
						//check
						remoteAddr := conn.RemoteAddr().String()
						t.Logf("Actual connected to: %s", remoteAddr)

						host, port, err := net.SplitHostPort(remoteAddr)
						if err != nil {
							t.Fatalf("Failed to parse remote address: %v", err)
						}
						expectedIP := localIP
						expectedPort := strconv.Itoa(serverPort)

						if host != expectedIP || port != expectedPort {
							t.Fatalf("Expected redirected to %s:%s, but got %s:%s", expectedIP, expectedPort, host, port)
						}
					}},
				{
					name: "BPF_CGROUP_SOCK_CONNECT4_backend_yes_waypoint",
					workFunc: func(t *testing.T, cgroupPath, objFilePath string) {
						// mount cgroup2
						mount_cgroup2(t, cgroupPath)
						defer syscall.Unmount(cgroupPath, 0)
						//load the eBPF program
						coll, lk := load_bpf_prog_to_cgroup(t, objFilePath, "cgroup_connect4_prog", cgroupPath)
						defer coll.Close()
						defer lk.Close()
						// Set the BPF configuration
						setBpfConfig(t, coll, &factory.GlobalBpfConfig{
							BpfLogLevel:  constants.BPF_LOG_DEBUG,
							AuthzOffload: constants.DISABLED,
						})
						startLogReader(coll)

						// record_kmesh_managed_netns_cookie
						localIP := get_local_ipv4(t)
						clientPort := 12345
						serverPort := 54321
						serverSocket := localIP + ":" + strconv.Itoa(serverPort)
						var testPort uint16 = 55555
						testIpPort := localIP + ":" + strconv.Itoa(int(htons(testPort)))
						testListener, err := net.Listen("tcp4", testIpPort)
						if err != nil {
							t.Fatalf("Failed to listen on test port %s: %v", testIpPort, err)
						}
						defer testListener.Close()
						// record_kmesh_managed_ip
						enableAddr := constants.ControlCommandIp4 + ":" + strconv.Itoa(int(constants.OperEnableControl))

						(&net.Dialer{
							LocalAddr: &net.TCPAddr{
								IP:   net.ParseIP(localIP),
								Port: clientPort,
							},
							Timeout: 2 * time.Second,
						}).Dial("tcp4", enableAddr)
						//populate the frontend map
						type ip_addr struct {
							Raw [16]byte
						}

						type frontend_key struct {
							Addr ip_addr
						}

						type frontend_value struct {
							UpstreamID uint32
						}

						FrontendMap := coll.Maps["km_frontend"]
						var f_key frontend_key
						ip4 := net.ParseIP(localIP).To4()
						if ip4 == nil {
							t.Fatalf("invalid IPv4 address")
						}
						copy(f_key.Addr.Raw[0:4], ip4)
						//construct the value
						f_val := frontend_value{
							UpstreamID: 1,
						}
						if err := FrontendMap.Update(&f_key, &f_val, ebpf.UpdateAny); err != nil {
							t.Fatalf("Update failed: %v", err)
						}
						//populate km_backend
						BackendMap := coll.Maps["km_backend"]
						const MAX_SERVICE_COUNT = 10
						type backend_key struct {
							BackendUID uint32
						}

						type backend_value struct {
							Addr         ip_addr
							ServiceCount uint32
							Service      [MAX_SERVICE_COUNT]uint32
							WpAddr       ip_addr
							WaypointPort uint32
						}
						//construct the key
						b_key := backend_key{
							BackendUID: 1,
						}
						wpIP := net.ParseIP(localIP).To4()
						//construct the value
						b_val := backend_value{
							Addr:         ip_addr{Raw: [16]byte{}},
							ServiceCount: 0,
							Service:      [MAX_SERVICE_COUNT]uint32{},
							WpAddr:       ip_addr{Raw: [16]byte{}},
							WaypointPort: uint32(testPort),
						}
						//populate WpAddr
						copy(b_val.WpAddr.Raw[0:4], wpIP)
						if err := BackendMap.Update(&b_key, &b_val, ebpf.UpdateAny); err != nil {
							t.Fatalf("Update failed: %v", err)
						}
						listener, err := net.Listen("tcp4", serverSocket)
						if err != nil {
							t.Fatalf("Failed to start TCP server: %v", err)
						}
						defer listener.Close()

						// try to connect to the server using the specified client port
						conn, err := (&net.Dialer{
							LocalAddr: &net.TCPAddr{
								IP:   net.ParseIP(localIP),
								Port: clientPort,
							},
							Timeout: 2 * time.Second,
						}).Dial("tcp4", serverSocket)
						if err != nil {
							t.Fatalf("Dial failed: %v", err)
						}
						defer conn.Close()
						//check
						remoteAddr := conn.RemoteAddr().String()
						t.Logf("Actual connected to: %s", remoteAddr)

						host, port, err := net.SplitHostPort(remoteAddr)
						if err != nil {
							t.Fatalf("Failed to parse remote address: %v", err)
						}
						expectedIP := localIP
						expectedPort := strconv.Itoa(int(htons(testPort)))

						if host != expectedIP || port != expectedPort {
							t.Fatalf("Expected redirected to %s:%s, but got %s:%s", expectedIP, expectedPort, host, port)
						}
					}},
				{
					name: "BPF_CGROUP_SOCK_CONNECT4_service_yes_waypoint",
					workFunc: func(t *testing.T, cgroupPath, objFilePath string) {
						// mount cgroup2
						mount_cgroup2(t, cgroupPath)
						defer syscall.Unmount(cgroupPath, 0)
						//load the eBPF program
						coll, lk := load_bpf_prog_to_cgroup(t, objFilePath, "cgroup_connect4_prog", cgroupPath)
						defer coll.Close()
						defer lk.Close()
						// Set the BPF configuration
						setBpfConfig(t, coll, &factory.GlobalBpfConfig{
							BpfLogLevel:  constants.BPF_LOG_DEBUG,
							AuthzOffload: constants.DISABLED,
						})
						startLogReader(coll)

						// record_kmesh_managed_netns_cookie
						localIP := get_local_ipv4(t)
						clientPort := 12345
						serverPort := 54321
						serverSocket := localIP + ":" + strconv.Itoa(serverPort)
						var testPort uint16 = 55555
						testIpPort := localIP + ":" + strconv.Itoa(int(htons(testPort)))
						testListener, err := net.Listen("tcp4", testIpPort)
						if err != nil {
							t.Fatalf("Failed to listen on testIpPort: %v", err)
						}
						defer testListener.Close()
						// record_kmesh_managed_ip
						enableAddr := constants.ControlCommandIp4 + ":" + strconv.Itoa(int(constants.OperEnableControl))
						(&net.Dialer{
							LocalAddr: &net.TCPAddr{
								IP:   net.ParseIP(localIP),
								Port: clientPort,
							},
							Timeout: 2 * time.Second,
						}).Dial("tcp4", enableAddr)
						//insert frontend map
						type ip_addr struct {
							Raw [16]byte
						}
						type frontend_key struct {
							Addr ip_addr
						}
						type frontend_value struct {
							UpstreamID uint32
						}
						FrontendMap := coll.Maps["km_frontend"]
						var f_key frontend_key
						ip4 := net.ParseIP(localIP).To4()
						if ip4 == nil {
							t.Fatalf("invalid IPv4 address")
						}
						copy(f_key.Addr.Raw[0:4], ip4)
						// insert value
						f_val := frontend_value{
							UpstreamID: 1,
						}
						if err := FrontendMap.Update(&f_key, &f_val, ebpf.UpdateAny); err != nil {
							t.Fatalf("Update failed: %v", err)
						}
						ServiceMap := coll.Maps["km_service"]
						type service_key struct {
							ServiceID uint32
						}

						type service_value struct {
							PrioEndpointCount [7]uint32
							LbPolicy          uint32
							ServicePort       [10]uint32
							TargetPort        [10]uint32
							WpAddr            ip_addr
							WaypointPort      uint32
						}
						//insert key
						s_key := service_key{
							ServiceID: 1,
						}

						wpIP := net.ParseIP(localIP).To4()
						//insert value
						s_val := service_value{
							WpAddr:       ip_addr{Raw: [16]byte{}},
							WaypointPort: uint32(testPort),
						}
						//insert WpAddr
						copy(s_val.WpAddr.Raw[0:4], wpIP)
						if err := ServiceMap.Update(&s_key, &s_val, ebpf.UpdateAny); err != nil {
							t.Fatalf("Update failed: %v", err)
						}

						listener, err := net.Listen("tcp4", serverSocket)
						if err != nil {
							t.Fatalf("Failed to start TCP server: %v", err)
						}
						defer listener.Close()

						// try to connect to the server using the specified client port
						conn, err := (&net.Dialer{
							LocalAddr: &net.TCPAddr{
								IP:   net.ParseIP(localIP),
								Port: clientPort,
							},
							Timeout: 2 * time.Second,
						}).Dial("tcp4", serverSocket)
						if err != nil {
							t.Fatalf("Dial failed: %v", err)
						}
						defer conn.Close()
						//check
						remoteAddr := conn.RemoteAddr().String()
						t.Logf("Actual connected to: %s", remoteAddr)

						host, port, err := net.SplitHostPort(remoteAddr)
						if err != nil {
							t.Fatalf("Failed to parse remote address: %v", err)
						}
						expectedIP := localIP
						expectedPort := strconv.Itoa(int(htons(testPort)))

						if host != expectedIP || port != expectedPort {
							t.Fatalf("Expected redirected to %s:%s, but got %s:%s", expectedIP, expectedPort, host, port)
						}
					}},
				{
					name: "BPF_CGROUP_SOCK_CONNECT4_service_no_waypoint_lb_random_handle",
					workFunc: func(t *testing.T, cgroupPath, objFilePath string) {
						// mount cgroup2
						mount_cgroup2(t, cgroupPath)
						defer syscall.Unmount(cgroupPath, 0)
						//load the eBPF program
						coll, lk := load_bpf_prog_to_cgroup(t, objFilePath, "cgroup_connect4_prog", cgroupPath)
						defer coll.Close()
						defer lk.Close()
						// Set the BPF configuration
						setBpfConfig(t, coll, &factory.GlobalBpfConfig{
							BpfLogLevel:  constants.BPF_LOG_DEBUG,
							AuthzOffload: constants.DISABLED,
						})
						startLogReader(coll)

						// record_kmesh_managed_netns_cookie
						localIP := get_local_ipv4(t)
						clientPort := 12345
						serverPort := 54321
						serverSocket := localIP + ":" + strconv.Itoa(serverPort)
						var testPort1 uint16 = 55555
						testIpPort1 := localIP + ":" + strconv.Itoa(int(htons(testPort1)))
						testListener1, err := net.Listen("tcp4", testIpPort1)
						if err != nil {
							t.Fatalf("Failed to listen on testIpPort: %v", err)
						}
						defer testListener1.Close()
						var testPort2 uint16 = 55556
						testIpPort2 := localIP + ":" + strconv.Itoa(int(htons(testPort2)))
						testListener2, err := net.Listen("tcp4", testIpPort2)
						if err != nil {
							t.Fatalf("Failed to listen on testIpPort: %v", err)
						}
						defer testListener2.Close()

						// record_kmesh_managed_ip
						enableAddr := constants.ControlCommandIp4 + ":" + strconv.Itoa(int(constants.OperEnableControl))
						(&net.Dialer{
							LocalAddr: &net.TCPAddr{
								IP:   net.ParseIP(localIP),
								Port: clientPort,
							},
							Timeout: 2 * time.Second,
						}).Dial("tcp4", enableAddr)

						//frontend map
						type ip_addr struct {
							Raw [16]byte
						}
						type frontend_key struct {
							Addr ip_addr
						}
						type frontend_value struct {
							UpstreamID uint32
						}
						FrontendMap := coll.Maps["km_frontend"]
						var f_key frontend_key

						ip4 := net.ParseIP(localIP).To4()
						if ip4 == nil {
							t.Fatalf("invalid IPv4 address")
						}
						copy(f_key.Addr.Raw[0:4], ip4)
						//value
						f_val := frontend_value{
							UpstreamID: 1,
						}
						if err := FrontendMap.Update(&f_key, &f_val, ebpf.UpdateAny); err != nil {
							log.Fatalf("Update failed: %v", err)
						}

						//service map
						ServiceMap := coll.Maps["km_service"]
						const MAX_SERVICE_COUNT = 10
						type service_key struct {
							ServiceID uint32
						}
						type service_value struct {
							PrioEndpointCount [7]uint32
							LbPolicy          uint32
							ServicePort       [10]uint32
							TargetPort        [10]uint32
							WpAddr            ip_addr
							WaypointPort      uint32
						}
						//key
						s_key := service_key{
							ServiceID: 1,
						}
						wpIP := net.ParseIP(localIP).To4()
						s_val := service_value{
							LbPolicy: 0,
							PrioEndpointCount: [7]uint32{
								2, 0, 0, 0, 0, 0, 0,
							},
							ServicePort: [10]uint32{
								uint32(htons(uint16(serverPort))), 0, 0, 0, 0, 0, 0, 0, 0, 0,
							},
							TargetPort: [10]uint32{
								uint32(testPort2),
							},
							WpAddr:       ip_addr{Raw: [16]byte{}},
							WaypointPort: 0,
						}
						// WpAddr
						copy(s_val.WpAddr.Raw[0:4], wpIP)
						if err := ServiceMap.Update(&s_key, &s_val, ebpf.UpdateAny); err != nil {
							log.Fatalf("Update failed: %v", err)
						}

						//endpoint
						type endpoint_key struct {
							service_id    uint32
							prio          uint32
							backend_index uint32 //rand_k
						}
						type endpoint_value struct {
							backend_uid uint32
						}
						//1
						e_key := endpoint_key{
							service_id:    1,
							prio:          0,
							backend_index: 1,
						}
						e_val := endpoint_value{
							backend_uid: 2,
						}
						EndpointMap := coll.Maps["km_endpoint"]
						if err := EndpointMap.Update(&e_key, &e_val, ebpf.UpdateAny); err != nil {
							log.Fatalf("Update failed: %v", err)
						}
						//2
						e_key = endpoint_key{
							service_id:    1,
							prio:          0,
							backend_index: 2,
						}
						e_val = endpoint_value{
							backend_uid: 6,
						}
						if err := EndpointMap.Update(&e_key, &e_val, ebpf.UpdateAny); err != nil {
							log.Fatalf("Update failed: %v", err)
						}

						//backend
						BackendMap := coll.Maps["km_backend"]
						type backend_key struct {
							BackendUID uint32
						}

						type backend_value struct {
							Addr         ip_addr
							ServiceCount uint32
							Service      [MAX_SERVICE_COUNT]uint32
							WpAddr       ip_addr
							WaypointPort uint32
						}
						//1
						b_key := backend_key{
							BackendUID: 2,
						}
						wpIP = net.ParseIP(localIP).To4()
						b_val := backend_value{
							Addr:         ip_addr{Raw: [16]byte{}},
							ServiceCount: 0,
							Service:      [MAX_SERVICE_COUNT]uint32{},
							WpAddr:       ip_addr{Raw: [16]byte{}},
							WaypointPort: uint32(testPort1),
						}
						copy(b_val.WpAddr.Raw[0:4], wpIP)
						if err := BackendMap.Update(&b_key, &b_val, ebpf.UpdateAny); err != nil {
							log.Fatalf("Update failed: %v", err)
						}
						//2
						b_key = backend_key{
							BackendUID: 6,
						}
						IP := net.ParseIP(localIP).To4()
						b_val = backend_value{
							Addr:         ip_addr{Raw: [16]byte{}},
							ServiceCount: 0,
							Service:      [MAX_SERVICE_COUNT]uint32{},
							WpAddr:       ip_addr{Raw: [16]byte{}},
							WaypointPort: 0,
						}
						copy(b_val.Addr.Raw[0:4], IP)
						if err := BackendMap.Update(&b_key, &b_val, ebpf.UpdateAny); err != nil {
							log.Fatalf("Update failed: %v", err)
						}

						listener, err := net.Listen("tcp4", serverSocket)
						if err != nil {
							t.Fatalf("Failed to start TCP server: %v", err)
						}
						defer listener.Close()
						// try to connect to the server using the specified client port
						conn, err := (&net.Dialer{
							LocalAddr: &net.TCPAddr{
								IP:   net.ParseIP(localIP),
								Port: clientPort,
							},
							Timeout: 2 * time.Second,
						}).Dial("tcp4", serverSocket)
						if err != nil {
							t.Fatalf("Dial failed: %v", err)
						}
						defer conn.Close()
						//test
						remoteAddr := conn.RemoteAddr().String()
						t.Logf("Actual connected to: %s", remoteAddr)
						host, port, err := net.SplitHostPort(remoteAddr)
						if err != nil {
							t.Fatalf("Failed to parse remote address: %v", err)
						}
						t.Logf("Host: %s, Port: %s", host, port)
					}},
				{
					name: "BPF_CGROUP_SOCK_CONNECT4_service_no_waypoint_lb_locality_strict_handle",
					workFunc: func(t *testing.T, cgroupPath, objFilePath string) {
						// mount cgroup2
						mount_cgroup2(t, cgroupPath)
						defer syscall.Unmount(cgroupPath, 0)
						//load the eBPF program
						coll, lk := load_bpf_prog_to_cgroup(t, objFilePath, "cgroup_connect4_prog", cgroupPath)
						defer coll.Close()
						defer lk.Close()
						// Set the BPF configuration
						setBpfConfig(t, coll, &factory.GlobalBpfConfig{
							BpfLogLevel:  constants.BPF_LOG_DEBUG,
							AuthzOffload: constants.DISABLED,
						})
						startLogReader(coll)

						// record_kmesh_managed_netns_cookie
						localIP := get_local_ipv4(t)
						clientPort := 12345
						serverPort := 54321
						serverSocket := localIP + ":" + strconv.Itoa(serverPort)
						var testPort1 uint16 = 55555
						testIpPort1 := localIP + ":" + strconv.Itoa(int(htons(testPort1)))
						testListener1, err := net.Listen("tcp4", testIpPort1)
						if err != nil {
							t.Fatalf("Failed to listen on testIpPort: %v", err)
						}
						defer testListener1.Close()
						var testPort2 uint16 = 55556
						testIpPort2 := localIP + ":" + strconv.Itoa(int(htons(testPort2)))
						testListener2, err := net.Listen("tcp4", testIpPort2)
						if err != nil {
							t.Fatalf("Failed to listen on testIpPort: %v", err)
						}
						defer testListener2.Close()

						// record_kmesh_managed_ip
						enableAddr := constants.ControlCommandIp4 + ":" + strconv.Itoa(int(constants.OperEnableControl))
						(&net.Dialer{
							LocalAddr: &net.TCPAddr{
								IP:   net.ParseIP(localIP),
								Port: clientPort,
							},
							Timeout: 2 * time.Second,
						}).Dial("tcp4", enableAddr)

						//frontend map
						type ip_addr struct {
							Raw [16]byte
						}
						type frontend_key struct {
							Addr ip_addr
						}
						type frontend_value struct {
							UpstreamID uint32
						}
						FrontendMap := coll.Maps["km_frontend"]
						var f_key frontend_key

						ip4 := net.ParseIP(localIP).To4()
						if ip4 == nil {
							t.Fatalf("invalid IPv4 address")
						}
						copy(f_key.Addr.Raw[0:4], ip4)
						//value
						f_val := frontend_value{
							UpstreamID: 1,
						}
						if err := FrontendMap.Update(&f_key, &f_val, ebpf.UpdateAny); err != nil {
							log.Fatalf("Update failed: %v", err)
						}

						//service map
						ServiceMap := coll.Maps["km_service"]
						const MAX_SERVICE_COUNT = 10
						type service_key struct {
							ServiceID uint32
						}
						type service_value struct {
							PrioEndpointCount [7]uint32
							LbPolicy          uint32
							ServicePort       [10]uint32
							TargetPort        [10]uint32
							WpAddr            ip_addr
							WaypointPort      uint32
						}
						//key
						s_key := service_key{
							ServiceID: 1,
						}
						wpIP := net.ParseIP(localIP).To4()
						s_val := service_value{
							LbPolicy: 0,
							PrioEndpointCount: [7]uint32{
								2, 0, 0, 0, 0, 0, 0,
							},
							ServicePort: [10]uint32{
								uint32(htons(uint16(serverPort))), 0, 0, 0, 0, 0, 0, 0, 0, 0,
							},
							TargetPort: [10]uint32{
								uint32(testPort2),
							},
							WpAddr:       ip_addr{Raw: [16]byte{}},
							WaypointPort: 0,
						}
						// WpAddr
						copy(s_val.WpAddr.Raw[0:4], wpIP)
						if err := ServiceMap.Update(&s_key, &s_val, ebpf.UpdateAny); err != nil {
							log.Fatalf("Update failed: %v", err)
						}

						//endpoint
						type endpoint_key struct {
							service_id    uint32
							backend_index uint32 //rand_k
							prio          uint32
						}
						type endpoint_value struct {
							backend_uid uint32
						}
						//1
						e_key := endpoint_key{
							service_id:    1,
							backend_index: 1,
							prio:          0,
						}
						e_val := endpoint_value{
							backend_uid: 2,
						}
						EndpointMap := coll.Maps["km_endpoint"]
						if err := EndpointMap.Update(&e_key, &e_val, ebpf.UpdateAny); err != nil {
							log.Fatalf("Update failed: %v", err)
						}
						//2
						e_key = endpoint_key{
							service_id:    1,
							backend_index: 2,
							prio:          0,
						}
						e_val = endpoint_value{
							backend_uid: 6,
						}
						if err := EndpointMap.Update(&e_key, &e_val, ebpf.UpdateAny); err != nil {
							log.Fatalf("Update failed: %v", err)
						}

						//backend
						BackendMap := coll.Maps["km_backend"]
						type backend_key struct {
							BackendUID uint32
						}

						type backend_value struct {
							Addr         ip_addr
							ServiceCount uint32
							Service      [MAX_SERVICE_COUNT]uint32
							WpAddr       ip_addr
							WaypointPort uint32
						}
						//1
						b_key := backend_key{
							BackendUID: 2,
						}
						wpIP = net.ParseIP(localIP).To4()
						b_val := backend_value{
							Addr:         ip_addr{Raw: [16]byte{}},
							ServiceCount: 0,
							Service:      [MAX_SERVICE_COUNT]uint32{},
							WpAddr:       ip_addr{Raw: [16]byte{}},
							WaypointPort: uint32(testPort1),
						}
						copy(b_val.WpAddr.Raw[0:4], wpIP)
						if err := BackendMap.Update(&b_key, &b_val, ebpf.UpdateAny); err != nil {
							log.Fatalf("Update failed: %v", err)
						}
						//2
						b_key = backend_key{
							BackendUID: 6,
						}
						IP := net.ParseIP(localIP).To4()
						b_val = backend_value{
							Addr:         ip_addr{Raw: [16]byte{}},
							ServiceCount: 0,
							Service:      [MAX_SERVICE_COUNT]uint32{},
							WpAddr:       ip_addr{Raw: [16]byte{}},
							WaypointPort: 0,
						}
						copy(b_val.Addr.Raw[0:4], IP)
						if err := BackendMap.Update(&b_key, &b_val, ebpf.UpdateAny); err != nil {
							log.Fatalf("Update failed: %v", err)
						}

						listener, err := net.Listen("tcp4", serverSocket)
						if err != nil {
							t.Fatalf("Failed to start TCP server: %v", err)
						}
						defer listener.Close()
						// try to connect to the server using the specified client port
						conn, err := (&net.Dialer{
							LocalAddr: &net.TCPAddr{
								IP:   net.ParseIP(localIP),
								Port: clientPort,
							},
							Timeout: 2 * time.Second,
						}).Dial("tcp4", serverSocket)
						if err != nil {
							t.Fatalf("Dial failed: %v", err)
						}
						defer conn.Close()
						//test
						remoteAddr := conn.RemoteAddr().String()
						t.Logf("Actual connected to: %s", remoteAddr)
						host, port, err := net.SplitHostPort(remoteAddr)
						if err != nil {
							t.Fatalf("Failed to parse remote address: %v", err)
						}
						t.Logf("Host: %s, Port: %s", host, port)
					}},
				{
					name: "BPF_CGROUP_SOCK_CONNECT4_service_no_waypoint_lb_locality_failover_handle",
					workFunc: func(t *testing.T, cgroupPath, objFilePath string) {
						// mount cgroup2
						mount_cgroup2(t, cgroupPath)
						defer syscall.Unmount(cgroupPath, 0)
						//load the eBPF program
						coll, lk := load_bpf_prog_to_cgroup(t, objFilePath, "cgroup_connect4_prog", cgroupPath)
						defer coll.Close()
						defer lk.Close()
						// Set the BPF configuration
						setBpfConfig(t, coll, &factory.GlobalBpfConfig{
							BpfLogLevel:  constants.BPF_LOG_DEBUG,
							AuthzOffload: constants.DISABLED,
						})
						startLogReader(coll)

						// record_kmesh_managed_netns_cookie
						localIP := get_local_ipv4(t)
						clientPort := 12345
						serverPort := 54321
						serverSocket := localIP + ":" + strconv.Itoa(serverPort)
						var testPort1 uint16 = 55555
						testIpPort1 := localIP + ":" + strconv.Itoa(int(htons(testPort1)))
						testListener1, err := net.Listen("tcp4", testIpPort1)
						if err != nil {
							t.Fatalf("Failed to listen on testIpPort: %v", err)
						}
						defer testListener1.Close()
						var testPort2 uint16 = 55556
						testIpPort2 := localIP + ":" + strconv.Itoa(int(htons(testPort2)))
						testListener2, err := net.Listen("tcp4", testIpPort2)
						if err != nil {
							t.Fatalf("Failed to listen on testIpPort: %v", err)
						}
						defer testListener2.Close()

						// record_kmesh_managed_ip
						enableAddr := constants.ControlCommandIp4 + ":" + strconv.Itoa(int(constants.OperEnableControl))
						(&net.Dialer{
							LocalAddr: &net.TCPAddr{
								IP:   net.ParseIP(localIP),
								Port: clientPort,
							},
							Timeout: 2 * time.Second,
						}).Dial("tcp4", enableAddr)

						//frontend map
						type ip_addr struct {
							Raw [16]byte
						}
						type frontend_key struct {
							Addr ip_addr
						}
						type frontend_value struct {
							UpstreamID uint32
						}
						FrontendMap := coll.Maps["km_frontend"]
						var f_key frontend_key

						ip4 := net.ParseIP(localIP).To4()
						if ip4 == nil {
							t.Fatalf("invalid IPv4 address")
						}
						copy(f_key.Addr.Raw[0:4], ip4)
						//value
						f_val := frontend_value{
							UpstreamID: 1,
						}
						if err := FrontendMap.Update(&f_key, &f_val, ebpf.UpdateAny); err != nil {
							log.Fatalf("Update failed: %v", err)
						}

						//service map
						ServiceMap := coll.Maps["km_service"]
						const MAX_SERVICE_COUNT = 10
						type service_key struct {
							ServiceID uint32
						}
						type service_value struct {
							PrioEndpointCount [7]uint32
							LbPolicy          uint32
							ServicePort       [10]uint32
							TargetPort        [10]uint32
							WpAddr            ip_addr
							WaypointPort      uint32
						}
						//key
						s_key := service_key{
							ServiceID: 1,
						}
						wpIP := net.ParseIP(localIP).To4()
						s_val := service_value{
							LbPolicy: 0,
							PrioEndpointCount: [7]uint32{
								0, 0, 0, 0, 0, 2, 0,
							},
							ServicePort: [10]uint32{
								uint32(htons(uint16(serverPort))), 0, 0, 0, 0, 0, 0, 0, 0, 0,
							},
							TargetPort: [10]uint32{
								uint32(testPort2),
							},
							WpAddr:       ip_addr{Raw: [16]byte{}},
							WaypointPort: 0,
						}
						// WpAddr
						copy(s_val.WpAddr.Raw[0:4], wpIP)
						if err := ServiceMap.Update(&s_key, &s_val, ebpf.UpdateAny); err != nil {
							log.Fatalf("Update failed: %v", err)
						}

						//endpoint
						type endpoint_key struct {
							service_id    uint32
							prio          uint32
							backend_index uint32 //rand_k
						}
						type endpoint_value struct {
							backend_uid uint32
						}
						//1
						e_key := endpoint_key{
							service_id:    1,
							prio:          5,
							backend_index: 1,
						}
						e_val := endpoint_value{
							backend_uid: 2,
						}
						EndpointMap := coll.Maps["km_endpoint"]
						if err := EndpointMap.Update(&e_key, &e_val, ebpf.UpdateAny); err != nil {
							log.Fatalf("Update failed: %v", err)
						}
						//2
						e_key = endpoint_key{
							service_id:    1,
							prio:          5,
							backend_index: 2,
						}
						e_val = endpoint_value{
							backend_uid: 6,
						}
						if err := EndpointMap.Update(&e_key, &e_val, ebpf.UpdateAny); err != nil {
							log.Fatalf("Update failed: %v", err)
						}

						//backend
						BackendMap := coll.Maps["km_backend"]
						type backend_key struct {
							BackendUID uint32
						}

						type backend_value struct {
							Addr         ip_addr
							ServiceCount uint32
							Service      [MAX_SERVICE_COUNT]uint32
							WpAddr       ip_addr
							WaypointPort uint32
						}
						//1
						b_key := backend_key{
							BackendUID: 2,
						}
						wpIP = net.ParseIP(localIP).To4()
						b_val := backend_value{
							Addr:         ip_addr{Raw: [16]byte{}},
							ServiceCount: 0,
							Service:      [MAX_SERVICE_COUNT]uint32{},
							WpAddr:       ip_addr{Raw: [16]byte{}},
							WaypointPort: uint32(testPort1),
						}
						copy(b_val.WpAddr.Raw[0:4], wpIP)
						if err := BackendMap.Update(&b_key, &b_val, ebpf.UpdateAny); err != nil {
							log.Fatalf("Update failed: %v", err)
						}
						//2
						b_key = backend_key{
							BackendUID: 6,
						}
						IP := net.ParseIP(localIP).To4()
						b_val = backend_value{
							Addr:         ip_addr{Raw: [16]byte{}},
							ServiceCount: 0,
							Service:      [MAX_SERVICE_COUNT]uint32{},
							WpAddr:       ip_addr{Raw: [16]byte{}},
							WaypointPort: 0,
						}
						copy(b_val.Addr.Raw[0:4], IP)
						if err := BackendMap.Update(&b_key, &b_val, ebpf.UpdateAny); err != nil {
							log.Fatalf("Update failed: %v", err)
						}

						listener, err := net.Listen("tcp4", serverSocket)
						if err != nil {
							t.Fatalf("Failed to start TCP server: %v", err)
						}
						defer listener.Close()
						// try to connect to the server using the specified client port
						conn, err := (&net.Dialer{
							LocalAddr: &net.TCPAddr{
								IP:   net.ParseIP(localIP),
								Port: clientPort,
							},
							Timeout: 2 * time.Second,
						}).Dial("tcp4", serverSocket)
						if err != nil {
							t.Fatalf("Dial failed: %v", err)
						}
						defer conn.Close()
						//test
						remoteAddr := conn.RemoteAddr().String()
						t.Logf("Actual connected to: %s", remoteAddr)
						host, port, err := net.SplitHostPort(remoteAddr)
						if err != nil {
							t.Fatalf("Failed to parse remote address: %v", err)
						}
						t.Logf("Host: %s, Port: %s", host, port)
					}},
				{
					name: "BPF_CGROUP_SOCK_CONNECT6_handle_kmesh_manage_process",
					workFunc: func(t *testing.T, cgroupPath, objFilePath string) {
						// mount cgroup2
						mount_cgroup2(t, cgroupPath)
						defer syscall.Unmount(cgroupPath, 0)
						//load the eBPF program
						coll, lk := load_bpf_prog_to_cgroup(t, objFilePath, "cgroup_connect6_prog", cgroupPath)
						defer coll.Close()
						defer lk.Close()
						// Set the BPF configuration
						setBpfConfig(t, coll, &factory.GlobalBpfConfig{
							BpfLogLevel:  constants.BPF_LOG_DEBUG,
							AuthzOffload: constants.DISABLED,
						})
						startLogReader(coll)

						// record_kmesh_managed_netns_cookie
						enableAddr := "[" + constants.ControlCommandIp6 + "]" + ":" + strconv.Itoa(int(constants.OperEnableControl))
						net.DialTimeout("tcp6", enableAddr, 2*time.Second)
						// Get the km_manage map from the collection
						kmManageMap := coll.Maps["km_manage"]
						if kmManageMap == nil {
							t.Fatal("Failed to get km_manage map from collection")
						}
						var (
							key   [16]byte
							value uint32
						)

						iter := kmManageMap.Iterate()
						count := 0

						for iter.Next(&key, &value) {
							netnsCookie := binary.LittleEndian.Uint64(key[:8])
							t.Logf("Entry %d: netns_cookie=%d, value=%d", count+1, netnsCookie, value)
							count++
						}
						if err := iter.Err(); err != nil {
							t.Fatalf("Iterate error: %v", err)
						}

						if count != 1 {
							t.Fatalf("Expected 1 entry in km_manage map, but got %d", count)
						}
						// remove_kmesh_managed_netns_cookie
						disableAddr := "[" + constants.ControlCommandIp6 + "]" + ":" + strconv.Itoa(int(constants.OperDisableControl))
						net.DialTimeout("tcp6", disableAddr, 2*time.Second)
						iter = kmManageMap.Iterate()
						count = 0
						for iter.Next(&key, &value) {
							count++
						}

						if err := iter.Err(); err != nil {
							t.Fatalf("Iterate error: %v", err)
						}
						if count != 0 {
							t.Fatalf("Expected 0 entry in km_manage map, but got %d", count)
						}
					}},
				{
					name: "BPF_CGROUP_SOCK_CONNECT6_backend_no_waypoint",
					workFunc: func(t *testing.T, cgroupPath, objFilePath string) {
						// mount cgroup2
						mount_cgroup2(t, cgroupPath)
						defer syscall.Unmount(cgroupPath, 0)
						//load the eBPF program
						coll, lk := load_bpf_prog_to_cgroup(t, objFilePath, "cgroup_connect6_prog", cgroupPath)
						defer coll.Close()
						defer lk.Close()
						// Set the BPF configuration
						setBpfConfig(t, coll, &factory.GlobalBpfConfig{
							BpfLogLevel:  constants.BPF_LOG_DEBUG,
							AuthzOffload: constants.DISABLED,
						})
						startLogReader(coll)

						// record_kmesh_managed_netns_cookie
						localIP := get_local_ipv6(t)
						clientPort := 12345
						serverPort := 54321
						serverSocket := "[" + localIP + "]" + ":" + strconv.Itoa(serverPort)
						// record_kmesh_managed_ip
						enableAddr := "[" + constants.ControlCommandIp6 + "]" + ":" + strconv.Itoa(int(constants.OperEnableControl))
						(&net.Dialer{
							LocalAddr: &net.TCPAddr{
								IP:   net.ParseIP(localIP),
								Port: clientPort,
							},
							Timeout: 2 * time.Second,
						}).Dial("tcp6", enableAddr)
						//Populate the frontend map with initial data
						type ip_addr struct {
							Raw [16]byte
						}

						type frontend_key struct {
							Addr ip_addr
						}

						type frontend_value struct {
							UpstreamID uint32
						}

						FrontendMap := coll.Maps["km_frontend"]
						var f_key frontend_key

						ip6 := net.ParseIP(localIP).To16()
						if ip6 == nil {
							t.Fatalf("invalid IPv6 address")
						}
						copy(f_key.Addr.Raw[:], ip6)

						f_val := frontend_value{
							UpstreamID: 1,
						}
						if err := FrontendMap.Update(&f_key, &f_val, ebpf.UpdateAny); err != nil {
							log.Fatalf("Update failed: %v", err)
						}
						BackendMap := coll.Maps["km_backend"]
						const MAX_SERVICE_COUNT = 10
						type backend_key struct {
							BackendUID uint32
						}

						type backend_value struct {
							Addr         ip_addr
							ServiceCount uint32
							Service      [MAX_SERVICE_COUNT]uint32
							WpAddr       ip_addr
							WaypointPort uint32
						}
						//Construct the key
						b_key := backend_key{
							BackendUID: 1,
						}
						//Construct the value
						b_val := backend_value{
							Addr:         ip_addr{Raw: [16]byte{}},
							ServiceCount: 0,
							Service:      [MAX_SERVICE_COUNT]uint32{},
							WpAddr:       ip_addr{Raw: [16]byte{}},
							WaypointPort: 0,
						}

						if err := BackendMap.Update(&b_key, &b_val, ebpf.UpdateAny); err != nil {
							log.Fatalf("Update failed: %v", err)
						}

						listener, err := net.Listen("tcp6", serverSocket)
						if err != nil {
							t.Fatalf("Failed to start TCP server: %v", err)
						}
						defer listener.Close()

						// try to connect to the server using the specified client port
						conn, err := (&net.Dialer{
							LocalAddr: &net.TCPAddr{
								IP:   net.ParseIP(localIP),
								Port: clientPort,
							},
							Timeout: 2 * time.Second,
						}).Dial("tcp6", serverSocket)
						if err != nil {
							t.Fatalf("Failed to connect to server: %v", err)
						}
						defer conn.Close()
						//test
						remoteAddr := conn.RemoteAddr().String()
						t.Logf("Actual connected to: %s", remoteAddr)

						//Parse IP and port
						host, port, err := net.SplitHostPort(remoteAddr)
						if err != nil {
							t.Fatalf("Failed to parse remote address: %v", err)
						}

						//Verify if it matches the expected IP and port
						expectedIP := localIP
						expectedPort := strconv.Itoa(serverPort)

						if host != expectedIP || port != expectedPort {
							t.Fatalf("Expected redirected to %s:%s, but got %s:%s", expectedIP, expectedPort, host, port)
						}
					}},
				{
					name: "BPF_CGROUP_SOCK_CONNECT6_backend_yes_waypoint",
					workFunc: func(t *testing.T, cgroupPath, objFilePath string) {
						// mount cgroup2
						mount_cgroup2(t, cgroupPath)
						defer syscall.Unmount(cgroupPath, 0)
						//load the eBPF program
						coll, lk := load_bpf_prog_to_cgroup(t, objFilePath, "cgroup_connect6_prog", cgroupPath)
						defer coll.Close()
						defer lk.Close()
						// Set the BPF configuration
						setBpfConfig(t, coll, &factory.GlobalBpfConfig{
							BpfLogLevel:  constants.BPF_LOG_DEBUG,
							AuthzOffload: constants.DISABLED,
						})
						startLogReader(coll)

						// record_kmesh_managed_netns_cookie
						localIP := get_local_ipv6(t)
						clientPort := 12345
						serverPort := 54321
						serverSocket := "[" + localIP + "]" + ":" + strconv.Itoa(serverPort)
						var testPort uint16 = 55555
						testIpPort := "[" + localIP + "]" + ":" + strconv.Itoa(int(htons(testPort)))

						// record_kmesh_managed_ip
						enableAddr := "[" + constants.ControlCommandIp6 + "]" + ":" + strconv.Itoa(int(constants.OperEnableControl))

						testListener, err := net.Listen("tcp6", testIpPort)
						if err != nil {
							t.Fatalf("Failed to listen on testIpPort: %v", err)
						}
						defer testListener.Close()

						(&net.Dialer{
							LocalAddr: &net.TCPAddr{
								IP:   net.ParseIP(localIP),
								Port: clientPort,
							},
							Timeout: 2 * time.Second,
						}).Dial("tcp6", enableAddr)
						//Populate the frontend map
						type ip_addr struct {
							Raw [16]byte
						}

						type frontend_key struct {
							Addr ip_addr
						}

						type frontend_value struct {
							UpstreamID uint32
						}

						FrontendMap := coll.Maps["km_frontend"]
						var f_key frontend_key
						ip6 := net.ParseIP(localIP).To16()
						if ip6 == nil {
							t.Fatalf("invalid IPv6 address")
						}
						copy(f_key.Addr.Raw[:], ip6)
						//Construct the value
						f_val := frontend_value{
							UpstreamID: 1,
						}
						if err := FrontendMap.Update(&f_key, &f_val, ebpf.UpdateAny); err != nil {
							log.Fatalf("Update failed: %v", err)
						}

						//Populate km_backend
						BackendMap := coll.Maps["km_backend"]
						const MAX_SERVICE_COUNT = 10
						type backend_key struct {
							BackendUID uint32
						}

						type backend_value struct {
							Addr         ip_addr
							ServiceCount uint32
							Service      [MAX_SERVICE_COUNT]uint32
							WpAddr       ip_addr
							WaypointPort uint32
						}
						//Construct the key
						b_key := backend_key{
							BackendUID: 1,
						}
						wpIP := net.ParseIP(localIP).To16()
						//Construct the value
						b_val := backend_value{
							Addr:         ip_addr{Raw: [16]byte{}},
							ServiceCount: 0,
							Service:      [MAX_SERVICE_COUNT]uint32{},
							WpAddr:       ip_addr{Raw: [16]byte{}},
							WaypointPort: uint32(testPort),
						}
						//Populate WpAddr
						copy(b_val.WpAddr.Raw[:], wpIP)
						if err := BackendMap.Update(&b_key, &b_val, ebpf.UpdateAny); err != nil {
							log.Fatalf("Update failed: %v", err)
						}

						listener, err := net.Listen("tcp6", serverSocket)
						if err != nil {
							t.Fatalf("Failed to start TCP server: %v", err)
						}
						defer listener.Close()

						// try to connect to the server using the specified client port
						conn, err := (&net.Dialer{
							LocalAddr: &net.TCPAddr{
								IP:   net.ParseIP(localIP),
								Port: clientPort,
							},
							Timeout: 2 * time.Second,
						}).Dial("tcp6", serverSocket)
						if err != nil {
							t.Fatalf("Dial failed: %v", err)
						}
						defer conn.Close()
						//test
						remoteAddr := conn.RemoteAddr().String()
						t.Logf("Actual connected to: %s", remoteAddr)

						//Parse IP and port
						host, port, err := net.SplitHostPort(remoteAddr)
						if err != nil {
							t.Fatalf("Failed to parse remote address: %v", err)
						}

						//Verify if it matches the expected IP and port
						expectedIP := localIP
						expectedPort := strconv.Itoa(int(htons(testPort)))

						if host != expectedIP || port != expectedPort {
							t.Fatalf("Expected redirected to %s:%s, but got %s:%s", expectedIP, expectedPort, host, port)
						}
					}},
				{
					name: "BPF_CGROUP_SOCK_CONNECT6_service_yes_waypoint",
					workFunc: func(t *testing.T, cgroupPath, objFilePath string) {
						// mount cgroup2
						mount_cgroup2(t, cgroupPath)
						defer syscall.Unmount(cgroupPath, 0)
						//load the eBPF program
						coll, lk := load_bpf_prog_to_cgroup(t, objFilePath, "cgroup_connect6_prog", cgroupPath)
						defer coll.Close()
						defer lk.Close()
						// Set the BPF configuration
						setBpfConfig(t, coll, &factory.GlobalBpfConfig{
							BpfLogLevel:  constants.BPF_LOG_DEBUG,
							AuthzOffload: constants.DISABLED,
						})
						startLogReader(coll)

						// record_kmesh_managed_netns_cookie
						localIP := get_local_ipv6(t)
						clientPort := 12345
						serverPort := 54321
						serverSocket := "[" + localIP + "]" + ":" + strconv.Itoa(serverPort)
						var testPort uint16 = 55555
						testIpPort := "[" + localIP + "]" + ":" + strconv.Itoa(int(htons(testPort)))
						testListener, err := net.Listen("tcp6", testIpPort)
						if err != nil {
							t.Fatalf("Failed to listen on testIpPort: %v", err)
						}
						defer testListener.Close()
						// record_kmesh_managed_ip
						enableAddr := "[" + constants.ControlCommandIp6 + "]" + ":" + strconv.Itoa(int(constants.OperEnableControl))
						(&net.Dialer{
							LocalAddr: &net.TCPAddr{
								IP:   net.ParseIP(localIP),
								Port: clientPort,
							},
							Timeout: 2 * time.Second,
						}).Dial("tcp6", enableAddr)
						//Populate the frontend map
						type ip_addr struct {
							Raw [16]byte
						}
						type frontend_key struct {
							Addr ip_addr
						}
						type frontend_value struct {
							UpstreamID uint32
						}
						FrontendMap := coll.Maps["km_frontend"]
						var f_key frontend_key

						ip6 := net.ParseIP(localIP).To16()
						if ip6 == nil {
							t.Fatalf("invalid IPv4 address")
						}
						copy(f_key.Addr.Raw[:], ip6)
						//Construct the value
						f_val := frontend_value{
							UpstreamID: 1,
						}
						if err := FrontendMap.Update(&f_key, &f_val, ebpf.UpdateAny); err != nil {
							log.Fatalf("Update failed: %v", err)
						}

						ServiceMap := coll.Maps["km_service"]
						type service_key struct {
							ServiceID uint32
						}

						type service_value struct {
							PrioEndpointCount [7]uint32
							LbPolicy          uint32
							ServicePort       [10]uint32
							TargetPort        [10]uint32
							WpAddr            ip_addr
							WaypointPort      uint32
						}
						//Construct the key
						s_key := service_key{
							ServiceID: 1,
						}

						wpIP := net.ParseIP(localIP).To16()
						//Construct the value
						s_val := service_value{
							WpAddr:       ip_addr{Raw: [16]byte{}}, // waypoint IP全0，表示无
							WaypointPort: uint32(testPort),         //
						}
						//Construct the WpAddr
						copy(s_val.WpAddr.Raw[:], wpIP)

						if err := ServiceMap.Update(&s_key, &s_val, ebpf.UpdateAny); err != nil {
							log.Fatalf("Update failed: %v", err)
						}

						listener, err := net.Listen("tcp6", serverSocket)
						if err != nil {
							t.Fatalf("Failed to start TCP server: %v", err)
						}
						defer listener.Close()

						// try to connect to the server using the specified client port
						conn, err := (&net.Dialer{
							LocalAddr: &net.TCPAddr{
								IP:   net.ParseIP(localIP),
								Port: clientPort,
							},
							Timeout: 2 * time.Second,
						}).Dial("tcp6", serverSocket)
						if err != nil {
							t.Fatalf("Dial failed: %v", err)
						}
						defer conn.Close()
						//test
						remoteAddr := conn.RemoteAddr().String()
						t.Logf("Actual connected to: %s", remoteAddr)

						//Parse IP and port
						host, port, err := net.SplitHostPort(remoteAddr)
						if err != nil {
							t.Fatalf("Failed to parse remote address: %v", err)
						}

						//Expected IP and port
						expectedIP := localIP
						expectedPort := strconv.Itoa(int(htons(testPort)))

						if host != expectedIP || port != expectedPort {
							t.Fatalf("Expected redirected to %s:%s, but got %s:%s", expectedIP, expectedPort, host, port)
						}
					}},
				{
					name: "BPF_CGROUP_SOCK_CONNECT6_service_no_waypoint_lb_random_handle",
					workFunc: func(t *testing.T, cgroupPath, objFilePath string) {
						// mount cgroup2
						mount_cgroup2(t, cgroupPath)
						defer syscall.Unmount(cgroupPath, 0)
						//load the eBPF program
						coll, lk := load_bpf_prog_to_cgroup(t, objFilePath, "cgroup_connect6_prog", cgroupPath)
						defer coll.Close()
						defer lk.Close()
						// Set the BPF configuration
						setBpfConfig(t, coll, &factory.GlobalBpfConfig{
							BpfLogLevel:  constants.BPF_LOG_DEBUG,
							AuthzOffload: constants.DISABLED,
						})
						startLogReader(coll)

						// record_kmesh_managed_netns_cookie
						localIP := get_local_ipv6(t)
						clientPort := 12345
						serverPort := 54321
						serverSocket := "[" + localIP + "]" + ":" + strconv.Itoa(serverPort)
						var testPort1 uint16 = 55555
						testIpPort1 := "[" + localIP + "]" + ":" + strconv.Itoa(int(htons(testPort1)))
						testListener1, err := net.Listen("tcp6", testIpPort1)
						if err != nil {
							t.Fatalf("Failed to listen on testIpPort: %v", err)
						}
						defer testListener1.Close()
						var testPort2 uint16 = 55556
						testIpPort2 := "[" + localIP + "]" + ":" + strconv.Itoa(int(htons(testPort2)))
						testListener2, err := net.Listen("tcp6", testIpPort2)
						if err != nil {
							t.Fatalf("Failed to listen on testIpPort: %v", err)
						}
						defer testListener2.Close()

						// record_kmesh_managed_ip
						enableAddr := "[" + constants.ControlCommandIp6 + "]" + ":" + strconv.Itoa(int(constants.OperEnableControl))
						(&net.Dialer{
							LocalAddr: &net.TCPAddr{
								IP:   net.ParseIP(localIP),
								Port: clientPort,
							},
							Timeout: 2 * time.Second,
						}).Dial("tcp6", enableAddr)

						//frontend map
						type ip_addr struct {
							Raw [16]byte
						}
						type frontend_key struct {
							Addr ip_addr
						}
						type frontend_value struct {
							UpstreamID uint32
						}
						FrontendMap := coll.Maps["km_frontend"]
						var f_key frontend_key

						ip6 := net.ParseIP(localIP).To16()
						if ip6 == nil {
							t.Fatalf("invalid IPv6 address")
						}
						copy(f_key.Addr.Raw[:], ip6)
						//value
						f_val := frontend_value{
							UpstreamID: 1,
						}
						if err := FrontendMap.Update(&f_key, &f_val, ebpf.UpdateAny); err != nil {
							log.Fatalf("Update failed: %v", err)
						}

						//service map
						ServiceMap := coll.Maps["km_service"]
						const MAX_SERVICE_COUNT = 10
						type service_key struct {
							ServiceID uint32
						}
						type service_value struct {
							PrioEndpointCount [7]uint32
							LbPolicy          uint32
							ServicePort       [10]uint32
							TargetPort        [10]uint32
							WpAddr            ip_addr
							WaypointPort      uint32
						}
						//key
						s_key := service_key{
							ServiceID: 1,
						}
						wpIP := net.ParseIP(localIP).To16()
						s_val := service_value{
							LbPolicy: 0,
							PrioEndpointCount: [7]uint32{
								2, 0, 0, 0, 0, 0, 0,
							},
							ServicePort: [10]uint32{
								uint32(htons(uint16(serverPort))), 0, 0, 0, 0, 0, 0, 0, 0, 0,
							},
							TargetPort: [10]uint32{
								uint32(testPort2),
							},
							WpAddr:       ip_addr{Raw: [16]byte{}},
							WaypointPort: 0,
						}
						// WpAddr
						copy(s_val.WpAddr.Raw[:], wpIP)
						if err := ServiceMap.Update(&s_key, &s_val, ebpf.UpdateAny); err != nil {
							log.Fatalf("Update failed: %v", err)
						}

						//endpoint
						type endpoint_key struct {
							service_id    uint32
							prio          uint32
							backend_index uint32 //rand_k
						}
						type endpoint_value struct {
							backend_uid uint32
						}
						//1
						e_key := endpoint_key{
							service_id:    1,
							prio:          0,
							backend_index: 1,
						}
						e_val := endpoint_value{
							backend_uid: 2,
						}
						EndpointMap := coll.Maps["km_endpoint"]
						if err := EndpointMap.Update(&e_key, &e_val, ebpf.UpdateAny); err != nil {
							log.Fatalf("Update failed: %v", err)
						}
						//2
						e_key = endpoint_key{
							service_id:    1,
							prio:          0,
							backend_index: 2,
						}
						e_val = endpoint_value{
							backend_uid: 6,
						}
						if err := EndpointMap.Update(&e_key, &e_val, ebpf.UpdateAny); err != nil {
							log.Fatalf("Update failed: %v", err)
						}

						//backend
						BackendMap := coll.Maps["km_backend"]
						type backend_key struct {
							BackendUID uint32
						}

						type backend_value struct {
							Addr         ip_addr
							ServiceCount uint32
							Service      [MAX_SERVICE_COUNT]uint32
							WpAddr       ip_addr
							WaypointPort uint32
						}
						//1
						b_key := backend_key{
							BackendUID: 2,
						}
						wpIP = net.ParseIP(localIP).To16()
						b_val := backend_value{
							Addr:         ip_addr{Raw: [16]byte{}},
							ServiceCount: 0,
							Service:      [MAX_SERVICE_COUNT]uint32{},
							WpAddr:       ip_addr{Raw: [16]byte{}},
							WaypointPort: uint32(testPort1),
						}
						copy(b_val.WpAddr.Raw[:], wpIP)
						if err := BackendMap.Update(&b_key, &b_val, ebpf.UpdateAny); err != nil {
							log.Fatalf("Update failed: %v", err)
						}
						//2
						b_key = backend_key{
							BackendUID: 6,
						}
						IP := net.ParseIP(localIP).To16()
						b_val = backend_value{
							Addr:         ip_addr{Raw: [16]byte{}},
							ServiceCount: 0,
							Service:      [MAX_SERVICE_COUNT]uint32{},
							WpAddr:       ip_addr{Raw: [16]byte{}},
							WaypointPort: 0,
						}
						copy(b_val.Addr.Raw[:], IP)
						if err := BackendMap.Update(&b_key, &b_val, ebpf.UpdateAny); err != nil {
							log.Fatalf("Update failed: %v", err)
						}

						listener, err := net.Listen("tcp6", serverSocket)
=======
func testSendMsg(t *testing.T) {
	tests := []unitTests_BUILD_CONTEXT{
		{
			objFilename: "workload_sendmsg_test.o",
			uts: []unitTest_BUILD_CONTEXT{
				{
					//eg:[0x01][00 00 00 06][08 08 08 08][00 35][0xFE][00 00 00 00]...
					name: "IPV4_TLV",
					workFunc: func(t *testing.T, cgroupPath, objFilePath string) {
						//load the eBPF program
						spec := loadAndPrepSpec(t, path.Join(*testPath, objFilePath))
						var (
							coll *ebpf.Collection
							err  error
						)
						t.Log(path.Join(*testPath, objFilePath))
						//Load the eBPF collection into the kernel
						coll, err = ebpf.NewCollection(spec)
						if err != nil {
							var ve *ebpf.VerifierError
							if errors.As(err, &ve) {
								t.Fatalf("verifier error: %+v", ve)
							} else {
								t.Fatal("loading collection:", err)
							}
						}
						defer coll.Close()
						// Set the BPF configuration
						setBpfConfig(t, coll, &factory.GlobalBpfConfig{
							BpfLogLevel:  constants.BPF_LOG_DEBUG,
							AuthzOffload: constants.DISABLED,
						})
						startLogReader(coll)

						var wg sync.WaitGroup
						wg.Add(1)
						// Get the sockhash and the program
						sockMap := coll.Maps["map_of_kmesh_sendmsg"]
						prog := coll.Programs["sendmsg_prog"]
						if sockMap == nil || prog == nil {
							t.Fatal("sockMap or sendmsg_prog not found")
						}
						//Attach sendmsg_prog to sockhash
						err = link.RawAttachProgram(link.RawAttachProgramOptions{
							Attach:  ebpf.AttachSkMsgVerdict,
							Target:  sockMap.FD(),
							Program: prog,
						})

						if err != nil {
							var errno syscall.Errno
							if errors.As(err, &errno) {
								t.Fatalf("Attach failed: %v (errno=%d)", err, errno)
							} else {
								t.Fatalf("Attach failed: %v", err)
							}
						}
						localIP := get_local_ipv4(t)
						clientPort := 12345
						serverPort := 54321
						serverSocket := localIP + ":" + strconv.Itoa(serverPort)
						listener, err := net.Listen("tcp4", serverSocket)
>>>>>>> 0847367f
						if err != nil {
							t.Fatalf("Failed to start TCP server: %v", err)
						}
						defer listener.Close()
<<<<<<< HEAD
=======

						go func() {
							defer wg.Done()
							conn, err := listener.Accept()
							if err != nil {
								t.Error(err)
								return
							}
							defer conn.Close()

							buf := make([]byte, 256)
							n, err := conn.Read(buf)
							if err != nil {
								t.Error(err)
								return
							}
							t.Logf("Server received data: % x", buf[:n])
							//check
							expectedIP := net.IPv4(8, 8, 8, 8)
							expectedPort := uint16(53)

							err = ValidateTLVMessage(t, buf[:n], expectedIP, expectedPort)
							if err != nil {
								t.Errorf("TLV validation failed: %v", err)
							}
						}()
>>>>>>> 0847367f
						// try to connect to the server using the specified client port
						conn, err := (&net.Dialer{
							LocalAddr: &net.TCPAddr{
								IP:   net.ParseIP(localIP),
								Port: clientPort,
							},
							Timeout: 2 * time.Second,
<<<<<<< HEAD
						}).Dial("tcp6", serverSocket)
=======
						}).Dial("tcp4", serverSocket)
>>>>>>> 0847367f
						if err != nil {
							t.Fatalf("Dial failed: %v", err)
						}
						defer conn.Close()
<<<<<<< HEAD
						//test
						remoteAddr := conn.RemoteAddr().String()
						t.Logf("Actual connected to: %s", remoteAddr)
						host, port, err := net.SplitHostPort(remoteAddr)
						if err != nil {
							t.Fatalf("Failed to parse remote address: %v", err)
						}
						t.Logf("Host: %s, Port: %s", host, port)
					}},
				{
					name: "BPF_CGROUP_SOCK_CONNECT6_service_no_waypoint_lb_locality_strict_handle",
					workFunc: func(t *testing.T, cgroupPath, objFilePath string) {
						// mount cgroup2
						mount_cgroup2(t, cgroupPath)
						defer syscall.Unmount(cgroupPath, 0)
						//load the eBPF program
						coll, lk := load_bpf_prog_to_cgroup(t, objFilePath, "cgroup_connect4_prog", cgroupPath)
						defer coll.Close()
						defer lk.Close()
=======
						//Get fd
						fd, err := getSysFd(conn)
						if err != nil {
							t.Fatal(err)
						}
						//Insert data into sockmap
						type bpfSockTuple4 struct {
							Saddr [4]byte
							Daddr [4]byte
							Sport uint16
							Dport uint16
							_     [24]byte
						}
						var tupleKey bpfSockTuple4
						copy(tupleKey.Saddr[:], net.ParseIP(localIP).To4())
						copy(tupleKey.Daddr[:], net.ParseIP(localIP).To4())
						tupleKey.Sport = uint16(htons(uint16(clientPort)))
						tupleKey.Dport = uint16(htons(uint16(serverPort)))
						fd32 := uint32(fd)
						err = sockMap.Update(&tupleKey, &fd32, ebpf.UpdateAny)
						if err != nil {
							t.Fatalf("failed to update sockhash: %v", err)
						} else {
							t.Logf("Update successful for key: %+v, fd: %d", tupleKey, fd32)
						}
						//Send data to trigger
						_, err = conn.Write([]byte("hello eBPF"))
						if err != nil {
							t.Fatal(err)
						}
						wg.Wait()
					},
				},
				{
					//eg:[0x01][00 00 00 12][fc 00 de ad be ef 12 34 00 00 00 00 00 00 ab cd][00 35][0xFE][00 00 00 00]
					name: "IPV6_TLV",
					workFunc: func(t *testing.T, cgroupPath, objFilePath string) {
						var wg sync.WaitGroup
						wg.Add(1)

						//load the eBPF program
						spec := loadAndPrepSpec(t, path.Join(*testPath, objFilePath))
						var (
							coll *ebpf.Collection
							err  error
						)
						t.Log(path.Join(*testPath, objFilePath))
						//Load the eBPF collection into the kernel
						coll, err = ebpf.NewCollection(spec)
						if err != nil {
							var ve *ebpf.VerifierError
							if errors.As(err, &ve) {
								t.Fatalf("verifier error: %+v", ve)
							} else {
								t.Fatal("loading collection:", err)
							}
						}
						defer coll.Close()
>>>>>>> 0847367f
						// Set the BPF configuration
						setBpfConfig(t, coll, &factory.GlobalBpfConfig{
							BpfLogLevel:  constants.BPF_LOG_DEBUG,
							AuthzOffload: constants.DISABLED,
						})
						startLogReader(coll)

<<<<<<< HEAD
						// record_kmesh_managed_netns_cookie
=======
						//Retrieve the sockhash and the program
						sockMap := coll.Maps["map_of_kmesh_sendmsg"]
						prog := coll.Programs["sendmsg_prog"]
						if sockMap == nil || prog == nil {
							t.Fatal("sockMap or sendmsg_prog not found")
						}
						//Attach sendmsg_prog to sockhash
						err = link.RawAttachProgram(link.RawAttachProgramOptions{
							Attach:  ebpf.AttachSkMsgVerdict,
							Target:  sockMap.FD(),
							Program: prog,
						})

						if err != nil {
							var errno syscall.Errno
							if errors.As(err, &errno) {
								t.Fatalf("Attach failed: %v (errno=%d)", err, errno)
							} else {
								t.Fatalf("Attach failed: %v", err)
							}
						}

>>>>>>> 0847367f
						localIP := get_local_ipv6(t)
						clientPort := 12345
						serverPort := 54321
						serverSocket := "[" + localIP + "]" + ":" + strconv.Itoa(serverPort)
<<<<<<< HEAD
						var testPort1 uint16 = 55555
						testIpPort1 := "[" + localIP + "]" + ":" + strconv.Itoa(int(htons(testPort1)))
						testListener1, err := net.Listen("tcp6", testIpPort1)
						if err != nil {
							t.Fatalf("Failed to listen on testIpPort: %v", err)
						}
						defer testListener1.Close()
						var testPort2 uint16 = 55556
						testIpPort2 := "[" + localIP + "]" + ":" + strconv.Itoa(int(htons(testPort2)))
						testListener2, err := net.Listen("tcp6", testIpPort2)
						if err != nil {
							t.Fatalf("Failed to listen on testIpPort: %v", err)
						}
						defer testListener2.Close()

						// record_kmesh_managed_ip
						enableAddr := "[" + constants.ControlCommandIp6 + "]" + ":" + strconv.Itoa(int(constants.OperEnableControl))
						(&net.Dialer{
=======
						listener, err := net.Listen("tcp6", serverSocket)
						if err != nil {
							t.Fatalf("Failed to start TCP server: %v", err)
						}
						defer listener.Close()
						go func() {
							defer wg.Done()
							conn, err := listener.Accept()
							if err != nil {
								t.Error(err)
								return
							}
							defer conn.Close()

							buf := make([]byte, 256)
							n, err := conn.Read(buf)
							if err != nil {
								t.Error(err)
								return
							}
							t.Logf("Server received data: % x", buf[:n])
							expectedIP := net.ParseIP("fc00:dead:beef:1234::abcd")
							expectedPort := uint16(53)

							err = ValidateTLVMessage(t, buf[:n], expectedIP, expectedPort)
							if err != nil {
								t.Errorf("TLV validation failed: %v", err)
							}
						}()

						// try to connect to the server using the specified client port
						conn, err := (&net.Dialer{
>>>>>>> 0847367f
							LocalAddr: &net.TCPAddr{
								IP:   net.ParseIP(localIP),
								Port: clientPort,
							},
							Timeout: 2 * time.Second,
<<<<<<< HEAD
						}).Dial("tcp6", enableAddr)

						//frontend map
						type ip_addr struct {
							Raw [16]byte
						}
						type frontend_key struct {
							Addr ip_addr
						}
						type frontend_value struct {
							UpstreamID uint32
						}
						FrontendMap := coll.Maps["km_frontend"]
						var f_key frontend_key

						ip6 := net.ParseIP(localIP).To16()
						if ip6 == nil {
							t.Fatalf("invalid IPv6 address")
						}
						copy(f_key.Addr.Raw[:], ip6)
						//value
						f_val := frontend_value{
							UpstreamID: 1,
						}
						if err := FrontendMap.Update(&f_key, &f_val, ebpf.UpdateAny); err != nil {
							log.Fatalf("Update failed: %v", err)
						}

						//service map
						ServiceMap := coll.Maps["km_service"]
						const MAX_SERVICE_COUNT = 10
						type service_key struct {
							ServiceID uint32
						}
						type service_value struct {
							PrioEndpointCount [7]uint32
							LbPolicy          uint32
							ServicePort       [10]uint32
							TargetPort        [10]uint32
							WpAddr            ip_addr
							WaypointPort      uint32
						}
						//key
						s_key := service_key{
							ServiceID: 1,
						}
						wpIP := net.ParseIP(localIP).To16()
						s_val := service_value{
							LbPolicy: 0,
							PrioEndpointCount: [7]uint32{
								2, 0, 0, 0, 0, 0, 0,
							},
							ServicePort: [10]uint32{
								uint32(htons(uint16(serverPort))), 0, 0, 0, 0, 0, 0, 0, 0, 0,
							},
							TargetPort: [10]uint32{
								uint32(testPort2),
							},
							WpAddr:       ip_addr{Raw: [16]byte{}},
							WaypointPort: 0,
						}
						// WpAddr
						copy(s_val.WpAddr.Raw[:], wpIP)
						if err := ServiceMap.Update(&s_key, &s_val, ebpf.UpdateAny); err != nil {
							log.Fatalf("Update failed: %v", err)
						}

						//endpoint
						type endpoint_key struct {
							service_id    uint32
							backend_index uint32 //rand_k
							prio          uint32
						}
						type endpoint_value struct {
							backend_uid uint32
						}
						//1
						e_key := endpoint_key{
							service_id:    1,
							backend_index: 1,
							prio:          0,
						}
						e_val := endpoint_value{
							backend_uid: 2,
						}
						EndpointMap := coll.Maps["km_endpoint"]
						if err := EndpointMap.Update(&e_key, &e_val, ebpf.UpdateAny); err != nil {
							log.Fatalf("Update failed: %v", err)
						}
						//2
						e_key = endpoint_key{
							service_id:    1,
							backend_index: 2,
							prio:          0,
						}
						e_val = endpoint_value{
							backend_uid: 6,
						}
						if err := EndpointMap.Update(&e_key, &e_val, ebpf.UpdateAny); err != nil {
							log.Fatalf("Update failed: %v", err)
						}

						//backend
						BackendMap := coll.Maps["km_backend"]
						type backend_key struct {
							BackendUID uint32
						}

						type backend_value struct {
							Addr         ip_addr
							ServiceCount uint32
							Service      [MAX_SERVICE_COUNT]uint32
							WpAddr       ip_addr
							WaypointPort uint32
						}
						//1
						b_key := backend_key{
							BackendUID: 2,
						}
						wpIP = net.ParseIP(localIP).To16()
						b_val := backend_value{
							Addr:         ip_addr{Raw: [16]byte{}},
							ServiceCount: 0,
							Service:      [MAX_SERVICE_COUNT]uint32{},
							WpAddr:       ip_addr{Raw: [16]byte{}},
							WaypointPort: uint32(testPort1),
						}
						copy(b_val.WpAddr.Raw[:], wpIP)
						if err := BackendMap.Update(&b_key, &b_val, ebpf.UpdateAny); err != nil {
							log.Fatalf("Update failed: %v", err)
						}
						//2
						b_key = backend_key{
							BackendUID: 6,
						}
						IP := net.ParseIP(localIP).To16()
						b_val = backend_value{
							Addr:         ip_addr{Raw: [16]byte{}},
							ServiceCount: 0,
							Service:      [MAX_SERVICE_COUNT]uint32{},
							WpAddr:       ip_addr{Raw: [16]byte{}},
							WaypointPort: 0,
						}
						copy(b_val.Addr.Raw[:], IP)
						if err := BackendMap.Update(&b_key, &b_val, ebpf.UpdateAny); err != nil {
							log.Fatalf("Update failed: %v", err)
						}

						listener, err := net.Listen("tcp6", serverSocket)
=======
						}).Dial("tcp6", serverSocket)
						if err != nil {
							t.Logf("accept failed: %v", err)
							return
						}
						defer conn.Close()
						// get  fd
						fd, err := getSysFd(conn)
						if err != nil {
							t.Fatal(err)
						}
						//insert sockmap
						type bpfSockTuple6 struct {
							Saddr [16]byte
							Daddr [16]byte
							Sport uint16
							Dport uint16
						}
						var tupleKey bpfSockTuple6
						copy(tupleKey.Saddr[:], net.ParseIP(localIP).To16())
						copy(tupleKey.Daddr[:], net.ParseIP(localIP).To16())
						tupleKey.Sport = uint16(htons(uint16(clientPort)))
						tupleKey.Dport = uint16(htons(uint16(serverPort)))
						// pass fd
						fd32 := uint32(fd)
						err = sockMap.Update(&tupleKey, &fd32, ebpf.UpdateAny)
						if err != nil {
							t.Fatalf("failed to update sockhash: %v", err)
						} else {
							t.Logf("Update successful for key: %+v, fd: %d", tupleKey, fd32)
						}
						//Send data to trigger
						_, err = conn.Write([]byte("hello eBPF"))
						if err != nil {
							t.Fatal(err)
						}
						wg.Wait()
					},
				},
			},
		},
	}
	for _, tt := range tests {
		t.Run(tt.objFilename, tt.run())
	}
}

// getSysFd extracts the underlying socket file descriptor from a Go net.Conn.
// This function is essential for eBPF testing as it allows registration of sockets
// in eBPF sockhash maps, which require raw file descriptors as values.
//
// Parameters:
//   - conn: Go network connection (must implement syscall.Conn interface)
//
// Returns:
//   - int: Socket file descriptor
//   - error: Error if extraction fails or conn doesn't support syscall operations
//
// The function will return an error if the connection doesn't implement syscall.Conn
// or if any syscall operations fail during file descriptor extraction.
func getSysFd(conn net.Conn) (int, error) {
	rawConn, ok := conn.(syscall.Conn)
	if !ok {
		return 0, fmt.Errorf("conn does not implement syscall.Conn")
	}
	rc, err := rawConn.SyscallConn()
	if err != nil {
		return 0, fmt.Errorf("SyscallConn() failed: %v", err)
	}
	var fd int
	err = rc.Control(func(s uintptr) {
		fd = int(s)
	})
	if err != nil {
		return 0, fmt.Errorf("Control() failed: %v", err)
	}
	return fd, nil
}

// htons converts a 16-bit integer from host byte order to network byte order.
// This function implements the standard htons() conversion required for eBPF map
// keys, ensuring consistent cross-platform byte ordering in network operations.
//
// Parameters:
//   - i: 16-bit integer in host byte order (typically port numbers)
//
// Returns:
//   - uint16: 16-bit integer converted to network byte order (big-endian)
//
// This conversion is necessary when storing port numbers in eBPF map keys, as
// eBPF maps expect network byte order for proper key matching.
func htons(i uint16) uint16 {
	return (i<<8)&0xff00 | i>>8
}

// get_local_ipv6 discovers the machine's local IPv6 address suitable for testing.
// The function establishes a test connection to a known IPv6 address and extracts
// the local IPv6 address that the kernel selects for routing.
//
// Parameters:
//   - t: Testing context for logging and test control
//
// Returns:
//   - string: Local IPv6 address without port number
//
// The function will skip the test if IPv6 networking is not available or reachable.
// It will call t.Fatal if address extraction fails after successful connection.
func get_local_ipv6(t *testing.T) string {
	testConn, testErr := net.Dial("tcp6", "[2001:4860:4860::8888]:53")
	if testErr != nil {
		t.Skipf("Skipping IPv6 test: network not reachable (%v)", testErr)
	}
	defer testConn.Close()

	localAddr, _, err := net.SplitHostPort(testConn.LocalAddr().String())
	if err != nil {
		t.Fatalf("Failed to extract host from address: %v", err)
	}
	t.Log(localAddr)
	return localAddr
}

func testCgroupSkb(t *testing.T) {
	tests := []unitTests_BUILD_CONTEXT{
		{
			objFilename: "workload_cgroup_skb_test.o",
			uts: []unitTest_BUILD_CONTEXT{
				{
					name: "CgroupIngress_observe_on_data",
					workFunc: func(t *testing.T, cgroupPath, objFilePath string) {
						// mount cgroup2
						mount_cgroup2(t, cgroupPath)
						defer syscall.Unmount(cgroupPath, 0)
						//load the eBPF program
						coll, lk := load_bpf_prog_to_cgroup(t, objFilePath, "cgroup_skb_ingress_prog", cgroupPath)
						defer coll.Close()
						defer lk.Close()
						// Set the BPF configuration
						setBpfConfig(t, coll, &factory.GlobalBpfConfig{
							BpfLogLevel:          constants.BPF_LOG_DEBUG,
							AuthzOffload:         constants.DISABLED,
							EnablePeriodicReport: constants.ENABLED,
						})
						startLogReader(coll)

						varName := "current_direction"
						currentDirVar, ok := coll.Variables[varName]
						if !ok {
							t.Fatalf("BPF variable %s not found", varName)
						}

						newDirection := uint32(1) // ingress
						if err := currentDirVar.Set(newDirection); err != nil {
							t.Fatalf("Failed to set %s: %v", varName, err)
						}
						localIP := get_local_ipv4(t)
						clientPort := 12345
						serverPort := 54321
						serverSocket := localIP + ":" + strconv.Itoa(serverPort)
						// Get the km_manage map from the collection
						kmManageMap := coll.Maps["km_manage"]
						if kmManageMap == nil {
							t.Fatal("Failed to get km_manage map from collection")
						}
						var (
							key   [16]byte
							value uint32
						)
						ip := net.ParseIP(localIP).To4()
						if ip == nil {
							t.Fatalf("invalid ipv4: %s", localIP)
						}
						binary.BigEndian.PutUint32(key[0:4], binary.BigEndian.Uint32(ip))
						value = 0
						if err := kmManageMap.Update(key, value, ebpf.UpdateAny); err != nil {
							t.Fatalf("Failed to update km_manage map: %v", err)
						}
						t.Logf("Inserted key: %d.%d.%d.%d", ip[0], ip[1], ip[2], ip[3])

						// Create a TCP server listener
						listener, err := net.Listen("tcp4", serverSocket)
>>>>>>> 0847367f
						if err != nil {
							t.Fatalf("Failed to start TCP server: %v", err)
						}
						defer listener.Close()
<<<<<<< HEAD
=======

>>>>>>> 0847367f
						// try to connect to the server using the specified client port
						conn, err := (&net.Dialer{
							LocalAddr: &net.TCPAddr{
								IP:   net.ParseIP(localIP),
								Port: clientPort,
							},
							Timeout: 2 * time.Second,
<<<<<<< HEAD
						}).Dial("tcp6", serverSocket)
						if err != nil {
							t.Fatalf("Dial failed: %v", err)
						}
						defer conn.Close()
						//test
						remoteAddr := conn.RemoteAddr().String()
						t.Logf("Actual connected to: %s", remoteAddr)
						host, port, err := net.SplitHostPort(remoteAddr)
						if err != nil {
							t.Fatalf("Failed to parse remote address: %v", err)
						}
						t.Logf("Host: %s, Port: %s", host, port)
					}},
				{
					name: "BPF_CGROUP_SOCK_CONNECT6_service_no_waypoint_lb_locality_failover_handle",
=======
						}).Dial("tcp4", serverSocket)
						if err != nil {
							t.Fatalf("Failed to connect to server: %v", err)
						} else {
							t.Logf("Connect success: %s:%d -> %s:%d", localIP, clientPort, localIP, serverPort)
						}
						conn.Close()
						kmTcpProbeMap := coll.Maps["km_tcp_probe"]
						if kmTcpProbeMap == nil {
							t.Fatal("Failed to get km_auth_req map from collection")
						}

						rd, err := ringbuf.NewReader(kmTcpProbeMap)
						if err != nil {
							t.Fatalf("Failed to create ringbuf reader: %v", err)
						}
						defer rd.Close()

						record, err := rd.Read()
						if err != nil {
							t.Fatalf("Failed to read from ringbuf: %v", err)
						}

						type bpfSockTuple struct {
							Ipv4 struct {
								Saddr uint32
								Daddr uint32
								Sport uint16
								Dport uint16
							}
							Padding [24]byte
						}

						type origDstInfo struct {
							Ipv4 struct {
								Addr uint32
								Port uint16
							}
							Padding [14]byte
						}

						type tcpProbeInfo struct {
							Type          uint32
							Tuple         bpfSockTuple
							OrigDst       origDstInfo
							SentBytes     uint32
							ReceivedBytes uint32
							ConnSuccess   uint32
							Direction     uint32
							State         uint32
							Duration      uint64
							StartNs       uint64
							LastReportNs  uint64
							Protocol      uint32
							SrttUs        uint32
							RttMin        uint32
							TotalRetrans  uint32
							LostOut       uint32
							Padding       [4]byte
						}

						var info tcpProbeInfo
						if err := binary.Read(bytes.NewBuffer(record.RawSample), binary.LittleEndian, &info); err != nil {
							log.Printf("parsing ringbuf event: %s", err)
						} else {
							fmt.Printf("tcp_probe_info:\n")
							fmt.Printf("  type           : %d\n", info.Type)
							fmt.Printf("  tuple.ipv4.saddr: %s\n", printIPv4(info.Tuple.Ipv4.Saddr))
							fmt.Printf("  tuple.ipv4.daddr: %s\n", printIPv4(info.Tuple.Ipv4.Daddr))
							fmt.Printf("  tuple.ipv4.sport: %d\n", info.Tuple.Ipv4.Sport)
							fmt.Printf("  tuple.ipv4.dport: %d\n", info.Tuple.Ipv4.Dport)
							fmt.Printf("  orig_dst.ipv4.addr: %s\n", printIPv4(info.OrigDst.Ipv4.Addr))
							fmt.Printf("  orig_dst.ipv4.port: %d\n", info.OrigDst.Ipv4.Port)
							fmt.Printf("  sent_bytes     : %d\n", info.SentBytes)
							fmt.Printf("  received_bytes : %d\n", info.ReceivedBytes)
							fmt.Printf("  conn_success   : %d\n", info.ConnSuccess)
							fmt.Printf("  direction      : %d\n", info.Direction)
							fmt.Printf("  state          : %d\n", info.State)
							fmt.Printf("  duration       : %d\n", info.Duration)
							fmt.Printf("  start_ns       : %d\n", info.StartNs)
							fmt.Printf("  last_report_ns : %d\n", info.LastReportNs)
							fmt.Printf("  protocol       : %d\n", info.Protocol)
							fmt.Printf("  srtt_us        : %d\n", info.SrttUs)
							fmt.Printf("  rtt_min        : %d\n", info.RttMin)
							fmt.Printf("  total_retrans  : %d\n", info.TotalRetrans)
							fmt.Printf("  lost_out       : %d\n", info.LostOut)
						}
					}},
				{
					name: "CgroupEgress_observe_on_data",
>>>>>>> 0847367f
					workFunc: func(t *testing.T, cgroupPath, objFilePath string) {
						// mount cgroup2
						mount_cgroup2(t, cgroupPath)
						defer syscall.Unmount(cgroupPath, 0)
						//load the eBPF program
<<<<<<< HEAD
						coll, lk := load_bpf_prog_to_cgroup(t, objFilePath, "cgroup_connect4_prog", cgroupPath)
=======
						coll, lk := load_bpf_prog_to_cgroup(t, objFilePath, "cgroup_skb_egress_prog", cgroupPath)
>>>>>>> 0847367f
						defer coll.Close()
						defer lk.Close()
						// Set the BPF configuration
						setBpfConfig(t, coll, &factory.GlobalBpfConfig{
<<<<<<< HEAD
							BpfLogLevel:  constants.BPF_LOG_DEBUG,
							AuthzOffload: constants.DISABLED,
						})
						startLogReader(coll)

						// record_kmesh_managed_netns_cookie
						localIP := get_local_ipv6(t)
						clientPort := 12345
						serverPort := 54321
						serverSocket := "[" + localIP + "]" + ":" + strconv.Itoa(serverPort)
						var testPort1 uint16 = 55555
						testIpPort1 := "[" + localIP + "]" + ":" + strconv.Itoa(int(htons(testPort1)))
						testListener1, err := net.Listen("tcp6", testIpPort1)
						if err != nil {
							t.Fatalf("Failed to listen on testIpPort: %v", err)
						}
						defer testListener1.Close()
						var testPort2 uint16 = 55556
						testIpPort2 := "[" + localIP + "]" + ":" + strconv.Itoa(int(htons(testPort2)))
						testListener2, err := net.Listen("tcp6", testIpPort2)
						if err != nil {
							t.Fatalf("Failed to listen on testIpPort: %v", err)
						}
						defer testListener2.Close()

						// record_kmesh_managed_ip
						enableAddr := "[" + constants.ControlCommandIp6 + "]" + ":" + strconv.Itoa(int(constants.OperEnableControl))
						(&net.Dialer{
							LocalAddr: &net.TCPAddr{
								IP:   net.ParseIP(localIP),
								Port: clientPort,
							},
							Timeout: 2 * time.Second,
						}).Dial("tcp6", enableAddr)

						//frontend map
						type ip_addr struct {
							Raw [16]byte
						}
						type frontend_key struct {
							Addr ip_addr
						}
						type frontend_value struct {
							UpstreamID uint32
						}
						FrontendMap := coll.Maps["km_frontend"]
						var f_key frontend_key

						ip6 := net.ParseIP(localIP).To16()
						if ip6 == nil {
							t.Fatalf("invalid IPv6 address")
						}
						copy(f_key.Addr.Raw[:], ip6)
						//value
						f_val := frontend_value{
							UpstreamID: 1,
						}
						if err := FrontendMap.Update(&f_key, &f_val, ebpf.UpdateAny); err != nil {
							log.Fatalf("Update failed: %v", err)
						}

						//service map
						ServiceMap := coll.Maps["km_service"]
						const MAX_SERVICE_COUNT = 10
						type service_key struct {
							ServiceID uint32
						}
						type service_value struct {
							PrioEndpointCount [7]uint32
							LbPolicy          uint32
							ServicePort       [10]uint32
							TargetPort        [10]uint32
							WpAddr            ip_addr
							WaypointPort      uint32
						}
						//key
						s_key := service_key{
							ServiceID: 1,
						}
						wpIP := net.ParseIP(localIP).To16()
						s_val := service_value{
							LbPolicy: 0,
							PrioEndpointCount: [7]uint32{
								0, 0, 0, 0, 0, 2, 0,
							},
							ServicePort: [10]uint32{
								uint32(htons(uint16(serverPort))), 0, 0, 0, 0, 0, 0, 0, 0, 0,
							},
							TargetPort: [10]uint32{
								uint32(testPort2),
							},
							WpAddr:       ip_addr{Raw: [16]byte{}},
							WaypointPort: 0,
						}
						// WpAddr
						copy(s_val.WpAddr.Raw[:], wpIP)
						if err := ServiceMap.Update(&s_key, &s_val, ebpf.UpdateAny); err != nil {
							log.Fatalf("Update failed: %v", err)
						}

						//endpoint
						type endpoint_key struct {
							service_id    uint32
							prio          uint32
							backend_index uint32 //rand_k
						}
						type endpoint_value struct {
							backend_uid uint32
						}
						//1
						e_key := endpoint_key{
							service_id:    1,
							prio:          5,
							backend_index: 1,
						}
						e_val := endpoint_value{
							backend_uid: 2,
						}
						EndpointMap := coll.Maps["km_endpoint"]
						if err := EndpointMap.Update(&e_key, &e_val, ebpf.UpdateAny); err != nil {
							log.Fatalf("Update failed: %v", err)
						}
						//2
						e_key = endpoint_key{
							service_id:    1,
							prio:          5,
							backend_index: 2,
						}
						e_val = endpoint_value{
							backend_uid: 6,
						}
						if err := EndpointMap.Update(&e_key, &e_val, ebpf.UpdateAny); err != nil {
							log.Fatalf("Update failed: %v", err)
						}

						//backend
						BackendMap := coll.Maps["km_backend"]
						type backend_key struct {
							BackendUID uint32
						}

						type backend_value struct {
							Addr         ip_addr
							ServiceCount uint32
							Service      [MAX_SERVICE_COUNT]uint32
							WpAddr       ip_addr
							WaypointPort uint32
						}
						//1
						b_key := backend_key{
							BackendUID: 2,
						}
						wpIP = net.ParseIP(localIP).To16()
						b_val := backend_value{
							Addr:         ip_addr{Raw: [16]byte{}},
							ServiceCount: 0,
							Service:      [MAX_SERVICE_COUNT]uint32{},
							WpAddr:       ip_addr{Raw: [16]byte{}},
							WaypointPort: uint32(testPort1),
						}
						copy(b_val.WpAddr.Raw[:], wpIP)
						if err := BackendMap.Update(&b_key, &b_val, ebpf.UpdateAny); err != nil {
							log.Fatalf("Update failed: %v", err)
						}
						//2
						b_key = backend_key{
							BackendUID: 6,
						}
						IP := net.ParseIP(localIP).To16()
						b_val = backend_value{
							Addr:         ip_addr{Raw: [16]byte{}},
							ServiceCount: 0,
							Service:      [MAX_SERVICE_COUNT]uint32{},
							WpAddr:       ip_addr{Raw: [16]byte{}},
							WaypointPort: 0,
						}
						copy(b_val.Addr.Raw[:], IP)
						if err := BackendMap.Update(&b_key, &b_val, ebpf.UpdateAny); err != nil {
							log.Fatalf("Update failed: %v", err)
						}

						listener, err := net.Listen("tcp6", serverSocket)
=======
							BpfLogLevel:          constants.BPF_LOG_DEBUG,
							AuthzOffload:         constants.DISABLED,
							EnablePeriodicReport: constants.ENABLED,
						})
						startLogReader(coll)

						varName := "current_direction"
						currentDirVar, ok := coll.Variables[varName]
						if !ok {
							t.Fatalf("BPF variable %s not found", varName)
						}

						newDirection := uint32(2) // egress
						if err := currentDirVar.Set(newDirection); err != nil {
							t.Fatalf("Failed to set %s: %v", varName, err)
						}

						localIP := get_local_ipv4(t)
						clientPort := 12345
						serverPort := 54321
						serverSocket := localIP + ":" + strconv.Itoa(serverPort)

						// Get the km_manage map from the collection
						kmManageMap := coll.Maps["km_manage"]
						if kmManageMap == nil {
							t.Fatal("Failed to get km_manage map from collection")
						}
						var (
							key   [16]byte
							value uint32
						)
						ip := net.ParseIP(localIP).To4()
						if ip == nil {
							t.Fatalf("invalid ipv4: %s", localIP)
						}
						binary.BigEndian.PutUint32(key[0:4], binary.BigEndian.Uint32(ip))
						value = 0
						if err := kmManageMap.Update(key, value, ebpf.UpdateAny); err != nil {
							t.Fatalf("Failed to update km_manage map: %v", err)
						}
						t.Logf("Inserted key: %d.%d.%d.%d", ip[0], ip[1], ip[2], ip[3])

						// Create a TCP server listener
						listener, err := net.Listen("tcp4", serverSocket)
>>>>>>> 0847367f
						if err != nil {
							t.Fatalf("Failed to start TCP server: %v", err)
						}
						defer listener.Close()
<<<<<<< HEAD
=======

>>>>>>> 0847367f
						// try to connect to the server using the specified client port
						conn, err := (&net.Dialer{
							LocalAddr: &net.TCPAddr{
								IP:   net.ParseIP(localIP),
								Port: clientPort,
							},
							Timeout: 2 * time.Second,
<<<<<<< HEAD
						}).Dial("tcp6", serverSocket)
						if err != nil {
							t.Fatalf("Dial failed: %v", err)
						}
						defer conn.Close()
						//test
						remoteAddr := conn.RemoteAddr().String()
						t.Logf("Actual connected to: %s", remoteAddr)
						host, port, err := net.SplitHostPort(remoteAddr)
						if err != nil {
							t.Fatalf("Failed to parse remote address: %v", err)
						}
						t.Logf("Host: %s, Port: %s", host, port)
=======
						}).Dial("tcp4", serverSocket)
						if err != nil {
							t.Fatalf("Failed to connect to server: %v", err)
						} else {
							t.Logf("Connect success: %s:%d -> %s:%d", localIP, clientPort, localIP, serverPort)
						}
						conn.Close()
						kmTcpProbeMap := coll.Maps["km_tcp_probe"]
						if kmTcpProbeMap == nil {
							t.Fatal("Failed to get km_auth_req map from collection")
						}

						rd, err := ringbuf.NewReader(kmTcpProbeMap)
						if err != nil {
							t.Fatalf("Failed to create ringbuf reader: %v", err)
						}
						defer rd.Close()

						record, err := rd.Read()
						if err != nil {
							t.Fatalf("Failed to read from ringbuf: %v", err)
						}
						type bpfSockTuple struct {
							Ipv4 struct {
								Saddr uint32
								Daddr uint32
								Sport uint16
								Dport uint16
							}
							Padding [24]byte
						}

						type origDstInfo struct {
							Ipv4 struct {
								Addr uint32
								Port uint16
							}
							Padding [14]byte
						}

						type tcpProbeInfo struct {
							Type          uint32
							Tuple         bpfSockTuple
							OrigDst       origDstInfo
							SentBytes     uint32
							ReceivedBytes uint32
							ConnSuccess   uint32
							Direction     uint32
							State         uint32
							Duration      uint64
							StartNs       uint64
							LastReportNs  uint64
							Protocol      uint32
							SrttUs        uint32
							RttMin        uint32
							TotalRetrans  uint32
							LostOut       uint32
							Padding       [4]byte
						}

						var info tcpProbeInfo
						if err := binary.Read(bytes.NewBuffer(record.RawSample), binary.LittleEndian, &info); err != nil {
							log.Printf("parsing ringbuf event: %s", err)
						} else {
							fmt.Printf("tcp_probe_info:\n")
							fmt.Printf("  type           : %d\n", info.Type)
							fmt.Printf("  tuple.ipv4.saddr: %s\n", printIPv4(info.Tuple.Ipv4.Saddr))
							fmt.Printf("  tuple.ipv4.daddr: %s\n", printIPv4(info.Tuple.Ipv4.Daddr))
							fmt.Printf("  tuple.ipv4.sport: %d\n", info.Tuple.Ipv4.Sport)
							fmt.Printf("  tuple.ipv4.dport: %d\n", info.Tuple.Ipv4.Dport)
							fmt.Printf("  orig_dst.ipv4.addr: %s\n", printIPv4(info.OrigDst.Ipv4.Addr))
							fmt.Printf("  orig_dst.ipv4.port: %d\n", info.OrigDst.Ipv4.Port)
							fmt.Printf("  sent_bytes     : %d\n", info.SentBytes)
							fmt.Printf("  received_bytes : %d\n", info.ReceivedBytes)
							fmt.Printf("  conn_success   : %d\n", info.ConnSuccess)
							fmt.Printf("  direction      : %d\n", info.Direction)
							fmt.Printf("  state          : %d\n", info.State)
							fmt.Printf("  duration       : %d\n", info.Duration)
							fmt.Printf("  start_ns       : %d\n", info.StartNs)
							fmt.Printf("  last_report_ns : %d\n", info.LastReportNs)
							fmt.Printf("  protocol       : %d\n", info.Protocol)
							fmt.Printf("  srtt_us        : %d\n", info.SrttUs)
							fmt.Printf("  rtt_min        : %d\n", info.RttMin)
							fmt.Printf("  total_retrans  : %d\n", info.TotalRetrans)
							fmt.Printf("  lost_out       : %d\n", info.LostOut)
						}
>>>>>>> 0847367f
					}},
			},
		},
	}
	for _, tt := range tests {
		t.Run(tt.objFilename, tt.run())
	}
}
<<<<<<< HEAD
=======

// converts a uint32 IPv4 address into a dotted-decimal string

>>>>>>> 0847367f
func load_bpf_prog_to_cgroup(t *testing.T, objFilename string, progName string, cgroupPath string) (*ebpf.Collection, link.Link) {
	if cgroupPath == "" {
		t.Fatal("cgroupPath is empty")
	}
	if objFilename == "" {
		t.Fatal("objFilename is empty")
	}

	// load the eBPF program
	spec := loadAndPrepSpec(t, path.Join(*testPath, objFilename))
	var (
		coll *ebpf.Collection
		err  error
	)
	// Load the eBPF collection into the kernel
	coll, err = ebpf.NewCollection(spec)
	if err != nil {
		var ve *ebpf.VerifierError
		if errors.As(err, &ve) {
			t.Fatalf("verifier error: %+v", ve)
		} else {
			t.Fatal("loading collection:", err)
		}
	}
	lk, err := link.AttachCgroup(link.CgroupOptions{
		Path:    cgroupPath,
		Attach:  spec.Programs[progName].AttachType,
		Program: coll.Programs[progName],
	})
<<<<<<< HEAD
=======
	t.Log(spec.Programs[progName].AttachType)
>>>>>>> 0847367f
	if err != nil {
		coll.Close()
		t.Fatalf("Failed to attach cgroup: %v", err)
	}
	return coll, lk
}
<<<<<<< HEAD
func htons(i uint16) uint16 {
	return (i<<8)&0xff00 | i>>8
}

// Get IPv6 address
func get_local_ipv6(t *testing.T) string {
	testConn, testErr := net.Dial("tcp6", "[2001:4860:4860::8888]:53")
	if testErr != nil {
		t.Skipf("Skipping IPv6 test: network not reachable (%v)", testErr)
	}
	defer testConn.Close()

	localAddr, _, err := net.SplitHostPort(testConn.LocalAddr().String())
	if err != nil {
		t.Fatalf("Failed to extract host from address: %v", err)
	}
	t.Log(localAddr)
	return localAddr
=======
func printIPv4(ip uint32) string {
	b := make([]byte, 4)
	binary.BigEndian.PutUint32(b, ip)
	return net.IP(b).String()
>>>>>>> 0847367f
}<|MERGE_RESOLUTION|>--- conflicted
+++ resolved
@@ -54,12 +54,9 @@
 func testWorkload(t *testing.T) {
 	t.Run("XDP", testXDP)
 	t.Run("SockOps", testSockOps)
-<<<<<<< HEAD
-	t.Run("CgroupSock", testCgroupSock)
-=======
 	t.Run("SendMsg", testSendMsg)
 	t.Run("CgroupSkb", testCgroupSkb)
->>>>>>> 0847367f
+	t.Run("CgroupSock", testCgroupSock)
 }
 func testXDP(t *testing.T) {
 	XDPtests := []unitTests_BPF_PROG_TEST_RUN{
@@ -774,1758 +771,6 @@
 	}
 	return localAddr
 }
-<<<<<<< HEAD
-func testCgroupSock(t *testing.T) {
-	tests := []unitTests_BUILD_CONTEXT{
-		{
-			objFilename: "workload_cgroup_sock_test.o",
-			uts: []unitTest_BUILD_CONTEXT{
-				{
-					name: "BPF_CGROUP_SOCK_CONNECT4_handle_kmesh_manage_process",
-					workFunc: func(t *testing.T, cgroupPath, objFilePath string) {
-						// mount cgroup2
-						mount_cgroup2(t, cgroupPath)
-						defer syscall.Unmount(cgroupPath, 0)
-						//load the eBPF program
-						coll, lk := load_bpf_prog_to_cgroup(t, objFilePath, "cgroup_connect4_prog", cgroupPath)
-						defer coll.Close()
-						defer lk.Close()
-						// Set the BPF configuration
-						setBpfConfig(t, coll, &factory.GlobalBpfConfig{
-							BpfLogLevel:  constants.BPF_LOG_DEBUG,
-							AuthzOffload: constants.DISABLED,
-						})
-						startLogReader(coll)
-
-						// record_kmesh_managed_netns_cookie
-						enableAddr := constants.ControlCommandIp4 + ":" + strconv.Itoa(int(constants.OperEnableControl))
-						net.DialTimeout("tcp4", enableAddr, 2*time.Second)
-						// Get the km_manage map from the collection
-						kmManageMap := coll.Maps["km_manage"]
-						if kmManageMap == nil {
-							t.Fatal("Failed to get km_manage map from collection")
-						}
-						var (
-							key   [16]byte
-							value uint32
-						)
-
-						iter := kmManageMap.Iterate()
-						count := 0
-
-						for iter.Next(&key, &value) {
-							netnsCookie := binary.LittleEndian.Uint64(key[:8])
-							t.Logf("Entry %d: netns_cookie=%d, value=%d", count+1, netnsCookie, value)
-							count++
-						}
-						if err := iter.Err(); err != nil {
-							t.Fatalf("Iterate error: %v", err)
-						}
-
-						if count != 1 {
-							t.Fatalf("Expected 1 entry in km_manage map, but got %d", count)
-						}
-						// remove_kmesh_managed_netns_cookie
-						disableAddr := constants.ControlCommandIp4 + ":" + strconv.Itoa(int(constants.OperDisableControl))
-						net.DialTimeout("tcp4", disableAddr, 2*time.Second)
-
-						iter = kmManageMap.Iterate()
-						count = 0
-						for iter.Next(&key, &value) {
-							count++
-						}
-
-						if err := iter.Err(); err != nil {
-							t.Fatalf("Iterate error: %v", err)
-						}
-						if count != 0 {
-							t.Fatalf("Expected 0 entry in km_manage map, but got %d", count)
-						}
-					}},
-				{
-					name: "BPF_CGROUP_SOCK_CONNECT4_backend_no_waypoint",
-					workFunc: func(t *testing.T, cgroupPath, objFilePath string) {
-						// mount cgroup2
-						mount_cgroup2(t, cgroupPath)
-						defer syscall.Unmount(cgroupPath, 0)
-						//load the eBPF program
-						coll, lk := load_bpf_prog_to_cgroup(t, objFilePath, "cgroup_connect4_prog", cgroupPath)
-						defer coll.Close()
-						defer lk.Close()
-						// Set the BPF configuration
-						setBpfConfig(t, coll, &factory.GlobalBpfConfig{
-							BpfLogLevel:  constants.BPF_LOG_DEBUG,
-							AuthzOffload: constants.DISABLED,
-						})
-						startLogReader(coll)
-
-						// record_kmesh_managed_netns_cookie
-						localIP := get_local_ipv4(t)
-						clientPort := 12345
-						serverPort := 54321
-						serverSocket := localIP + ":" + strconv.Itoa(serverPort)
-						// record_kmesh_managed_ip
-						enableAddr := constants.ControlCommandIp4 + ":" + strconv.Itoa(int(constants.OperEnableControl))
-						(&net.Dialer{
-							LocalAddr: &net.TCPAddr{
-								IP:   net.ParseIP(localIP),
-								Port: clientPort,
-							},
-							Timeout: 2 * time.Second,
-						}).Dial("tcp4", enableAddr)
-						//populate the frontend map
-						type ip_addr struct {
-							Raw [16]byte
-						}
-
-						type frontend_key struct {
-							Addr ip_addr
-						}
-
-						type frontend_value struct {
-							UpstreamID uint32
-						}
-
-						FrontendMap := coll.Maps["km_frontend"]
-						var f_key frontend_key
-						ip4 := net.ParseIP(localIP).To4()
-						if ip4 == nil {
-							t.Fatalf("invalid IPv4 address")
-						}
-						copy(f_key.Addr.Raw[0:4], ip4)
-						//construct the value
-						f_val := frontend_value{
-							UpstreamID: 1,
-						}
-						if err := FrontendMap.Update(&f_key, &f_val, ebpf.UpdateAny); err != nil {
-							t.Fatalf("Update failed: %v", err)
-						}
-						//populate the km_backend
-						BackendMap := coll.Maps["km_backend"]
-						const MAX_SERVICE_COUNT = 10
-						type backend_key struct {
-							BackendUID uint32
-						}
-
-						type backend_value struct {
-							Addr         ip_addr
-							ServiceCount uint32
-							Service      [MAX_SERVICE_COUNT]uint32
-							WpAddr       ip_addr
-							WaypointPort uint32
-						}
-						//construct the key
-						b_key := backend_key{
-							BackendUID: 1,
-						}
-						//construct the value
-						b_val := backend_value{
-							Addr:         ip_addr{Raw: [16]byte{}},
-							ServiceCount: 0,
-							Service:      [MAX_SERVICE_COUNT]uint32{},
-							WpAddr:       ip_addr{Raw: [16]byte{}},
-							WaypointPort: 0,
-						}
-
-						if err := BackendMap.Update(&b_key, &b_val, ebpf.UpdateAny); err != nil {
-							t.Fatalf("Update failed: %v", err)
-						}
-						listener, err := net.Listen("tcp4", serverSocket)
-						if err != nil {
-							t.Fatalf("Failed to start TCP server: %v", err)
-						}
-						defer listener.Close()
-
-						// try to connect to the server using the specified client port
-						conn, err := (&net.Dialer{
-							LocalAddr: &net.TCPAddr{
-								IP:   net.ParseIP(localIP),
-								Port: clientPort,
-							},
-							Timeout: 2 * time.Second,
-						}).Dial("tcp4", serverSocket)
-						if err != nil {
-							t.Fatalf("Failed to connect to TCP server: %v", serverSocket)
-						}
-						defer conn.Close()
-						//check
-						remoteAddr := conn.RemoteAddr().String()
-						t.Logf("Actual connected to: %s", remoteAddr)
-
-						host, port, err := net.SplitHostPort(remoteAddr)
-						if err != nil {
-							t.Fatalf("Failed to parse remote address: %v", err)
-						}
-						expectedIP := localIP
-						expectedPort := strconv.Itoa(serverPort)
-
-						if host != expectedIP || port != expectedPort {
-							t.Fatalf("Expected redirected to %s:%s, but got %s:%s", expectedIP, expectedPort, host, port)
-						}
-					}},
-				{
-					name: "BPF_CGROUP_SOCK_CONNECT4_backend_yes_waypoint",
-					workFunc: func(t *testing.T, cgroupPath, objFilePath string) {
-						// mount cgroup2
-						mount_cgroup2(t, cgroupPath)
-						defer syscall.Unmount(cgroupPath, 0)
-						//load the eBPF program
-						coll, lk := load_bpf_prog_to_cgroup(t, objFilePath, "cgroup_connect4_prog", cgroupPath)
-						defer coll.Close()
-						defer lk.Close()
-						// Set the BPF configuration
-						setBpfConfig(t, coll, &factory.GlobalBpfConfig{
-							BpfLogLevel:  constants.BPF_LOG_DEBUG,
-							AuthzOffload: constants.DISABLED,
-						})
-						startLogReader(coll)
-
-						// record_kmesh_managed_netns_cookie
-						localIP := get_local_ipv4(t)
-						clientPort := 12345
-						serverPort := 54321
-						serverSocket := localIP + ":" + strconv.Itoa(serverPort)
-						var testPort uint16 = 55555
-						testIpPort := localIP + ":" + strconv.Itoa(int(htons(testPort)))
-						testListener, err := net.Listen("tcp4", testIpPort)
-						if err != nil {
-							t.Fatalf("Failed to listen on test port %s: %v", testIpPort, err)
-						}
-						defer testListener.Close()
-						// record_kmesh_managed_ip
-						enableAddr := constants.ControlCommandIp4 + ":" + strconv.Itoa(int(constants.OperEnableControl))
-
-						(&net.Dialer{
-							LocalAddr: &net.TCPAddr{
-								IP:   net.ParseIP(localIP),
-								Port: clientPort,
-							},
-							Timeout: 2 * time.Second,
-						}).Dial("tcp4", enableAddr)
-						//populate the frontend map
-						type ip_addr struct {
-							Raw [16]byte
-						}
-
-						type frontend_key struct {
-							Addr ip_addr
-						}
-
-						type frontend_value struct {
-							UpstreamID uint32
-						}
-
-						FrontendMap := coll.Maps["km_frontend"]
-						var f_key frontend_key
-						ip4 := net.ParseIP(localIP).To4()
-						if ip4 == nil {
-							t.Fatalf("invalid IPv4 address")
-						}
-						copy(f_key.Addr.Raw[0:4], ip4)
-						//construct the value
-						f_val := frontend_value{
-							UpstreamID: 1,
-						}
-						if err := FrontendMap.Update(&f_key, &f_val, ebpf.UpdateAny); err != nil {
-							t.Fatalf("Update failed: %v", err)
-						}
-						//populate km_backend
-						BackendMap := coll.Maps["km_backend"]
-						const MAX_SERVICE_COUNT = 10
-						type backend_key struct {
-							BackendUID uint32
-						}
-
-						type backend_value struct {
-							Addr         ip_addr
-							ServiceCount uint32
-							Service      [MAX_SERVICE_COUNT]uint32
-							WpAddr       ip_addr
-							WaypointPort uint32
-						}
-						//construct the key
-						b_key := backend_key{
-							BackendUID: 1,
-						}
-						wpIP := net.ParseIP(localIP).To4()
-						//construct the value
-						b_val := backend_value{
-							Addr:         ip_addr{Raw: [16]byte{}},
-							ServiceCount: 0,
-							Service:      [MAX_SERVICE_COUNT]uint32{},
-							WpAddr:       ip_addr{Raw: [16]byte{}},
-							WaypointPort: uint32(testPort),
-						}
-						//populate WpAddr
-						copy(b_val.WpAddr.Raw[0:4], wpIP)
-						if err := BackendMap.Update(&b_key, &b_val, ebpf.UpdateAny); err != nil {
-							t.Fatalf("Update failed: %v", err)
-						}
-						listener, err := net.Listen("tcp4", serverSocket)
-						if err != nil {
-							t.Fatalf("Failed to start TCP server: %v", err)
-						}
-						defer listener.Close()
-
-						// try to connect to the server using the specified client port
-						conn, err := (&net.Dialer{
-							LocalAddr: &net.TCPAddr{
-								IP:   net.ParseIP(localIP),
-								Port: clientPort,
-							},
-							Timeout: 2 * time.Second,
-						}).Dial("tcp4", serverSocket)
-						if err != nil {
-							t.Fatalf("Dial failed: %v", err)
-						}
-						defer conn.Close()
-						//check
-						remoteAddr := conn.RemoteAddr().String()
-						t.Logf("Actual connected to: %s", remoteAddr)
-
-						host, port, err := net.SplitHostPort(remoteAddr)
-						if err != nil {
-							t.Fatalf("Failed to parse remote address: %v", err)
-						}
-						expectedIP := localIP
-						expectedPort := strconv.Itoa(int(htons(testPort)))
-
-						if host != expectedIP || port != expectedPort {
-							t.Fatalf("Expected redirected to %s:%s, but got %s:%s", expectedIP, expectedPort, host, port)
-						}
-					}},
-				{
-					name: "BPF_CGROUP_SOCK_CONNECT4_service_yes_waypoint",
-					workFunc: func(t *testing.T, cgroupPath, objFilePath string) {
-						// mount cgroup2
-						mount_cgroup2(t, cgroupPath)
-						defer syscall.Unmount(cgroupPath, 0)
-						//load the eBPF program
-						coll, lk := load_bpf_prog_to_cgroup(t, objFilePath, "cgroup_connect4_prog", cgroupPath)
-						defer coll.Close()
-						defer lk.Close()
-						// Set the BPF configuration
-						setBpfConfig(t, coll, &factory.GlobalBpfConfig{
-							BpfLogLevel:  constants.BPF_LOG_DEBUG,
-							AuthzOffload: constants.DISABLED,
-						})
-						startLogReader(coll)
-
-						// record_kmesh_managed_netns_cookie
-						localIP := get_local_ipv4(t)
-						clientPort := 12345
-						serverPort := 54321
-						serverSocket := localIP + ":" + strconv.Itoa(serverPort)
-						var testPort uint16 = 55555
-						testIpPort := localIP + ":" + strconv.Itoa(int(htons(testPort)))
-						testListener, err := net.Listen("tcp4", testIpPort)
-						if err != nil {
-							t.Fatalf("Failed to listen on testIpPort: %v", err)
-						}
-						defer testListener.Close()
-						// record_kmesh_managed_ip
-						enableAddr := constants.ControlCommandIp4 + ":" + strconv.Itoa(int(constants.OperEnableControl))
-						(&net.Dialer{
-							LocalAddr: &net.TCPAddr{
-								IP:   net.ParseIP(localIP),
-								Port: clientPort,
-							},
-							Timeout: 2 * time.Second,
-						}).Dial("tcp4", enableAddr)
-						//insert frontend map
-						type ip_addr struct {
-							Raw [16]byte
-						}
-						type frontend_key struct {
-							Addr ip_addr
-						}
-						type frontend_value struct {
-							UpstreamID uint32
-						}
-						FrontendMap := coll.Maps["km_frontend"]
-						var f_key frontend_key
-						ip4 := net.ParseIP(localIP).To4()
-						if ip4 == nil {
-							t.Fatalf("invalid IPv4 address")
-						}
-						copy(f_key.Addr.Raw[0:4], ip4)
-						// insert value
-						f_val := frontend_value{
-							UpstreamID: 1,
-						}
-						if err := FrontendMap.Update(&f_key, &f_val, ebpf.UpdateAny); err != nil {
-							t.Fatalf("Update failed: %v", err)
-						}
-						ServiceMap := coll.Maps["km_service"]
-						type service_key struct {
-							ServiceID uint32
-						}
-
-						type service_value struct {
-							PrioEndpointCount [7]uint32
-							LbPolicy          uint32
-							ServicePort       [10]uint32
-							TargetPort        [10]uint32
-							WpAddr            ip_addr
-							WaypointPort      uint32
-						}
-						//insert key
-						s_key := service_key{
-							ServiceID: 1,
-						}
-
-						wpIP := net.ParseIP(localIP).To4()
-						//insert value
-						s_val := service_value{
-							WpAddr:       ip_addr{Raw: [16]byte{}},
-							WaypointPort: uint32(testPort),
-						}
-						//insert WpAddr
-						copy(s_val.WpAddr.Raw[0:4], wpIP)
-						if err := ServiceMap.Update(&s_key, &s_val, ebpf.UpdateAny); err != nil {
-							t.Fatalf("Update failed: %v", err)
-						}
-
-						listener, err := net.Listen("tcp4", serverSocket)
-						if err != nil {
-							t.Fatalf("Failed to start TCP server: %v", err)
-						}
-						defer listener.Close()
-
-						// try to connect to the server using the specified client port
-						conn, err := (&net.Dialer{
-							LocalAddr: &net.TCPAddr{
-								IP:   net.ParseIP(localIP),
-								Port: clientPort,
-							},
-							Timeout: 2 * time.Second,
-						}).Dial("tcp4", serverSocket)
-						if err != nil {
-							t.Fatalf("Dial failed: %v", err)
-						}
-						defer conn.Close()
-						//check
-						remoteAddr := conn.RemoteAddr().String()
-						t.Logf("Actual connected to: %s", remoteAddr)
-
-						host, port, err := net.SplitHostPort(remoteAddr)
-						if err != nil {
-							t.Fatalf("Failed to parse remote address: %v", err)
-						}
-						expectedIP := localIP
-						expectedPort := strconv.Itoa(int(htons(testPort)))
-
-						if host != expectedIP || port != expectedPort {
-							t.Fatalf("Expected redirected to %s:%s, but got %s:%s", expectedIP, expectedPort, host, port)
-						}
-					}},
-				{
-					name: "BPF_CGROUP_SOCK_CONNECT4_service_no_waypoint_lb_random_handle",
-					workFunc: func(t *testing.T, cgroupPath, objFilePath string) {
-						// mount cgroup2
-						mount_cgroup2(t, cgroupPath)
-						defer syscall.Unmount(cgroupPath, 0)
-						//load the eBPF program
-						coll, lk := load_bpf_prog_to_cgroup(t, objFilePath, "cgroup_connect4_prog", cgroupPath)
-						defer coll.Close()
-						defer lk.Close()
-						// Set the BPF configuration
-						setBpfConfig(t, coll, &factory.GlobalBpfConfig{
-							BpfLogLevel:  constants.BPF_LOG_DEBUG,
-							AuthzOffload: constants.DISABLED,
-						})
-						startLogReader(coll)
-
-						// record_kmesh_managed_netns_cookie
-						localIP := get_local_ipv4(t)
-						clientPort := 12345
-						serverPort := 54321
-						serverSocket := localIP + ":" + strconv.Itoa(serverPort)
-						var testPort1 uint16 = 55555
-						testIpPort1 := localIP + ":" + strconv.Itoa(int(htons(testPort1)))
-						testListener1, err := net.Listen("tcp4", testIpPort1)
-						if err != nil {
-							t.Fatalf("Failed to listen on testIpPort: %v", err)
-						}
-						defer testListener1.Close()
-						var testPort2 uint16 = 55556
-						testIpPort2 := localIP + ":" + strconv.Itoa(int(htons(testPort2)))
-						testListener2, err := net.Listen("tcp4", testIpPort2)
-						if err != nil {
-							t.Fatalf("Failed to listen on testIpPort: %v", err)
-						}
-						defer testListener2.Close()
-
-						// record_kmesh_managed_ip
-						enableAddr := constants.ControlCommandIp4 + ":" + strconv.Itoa(int(constants.OperEnableControl))
-						(&net.Dialer{
-							LocalAddr: &net.TCPAddr{
-								IP:   net.ParseIP(localIP),
-								Port: clientPort,
-							},
-							Timeout: 2 * time.Second,
-						}).Dial("tcp4", enableAddr)
-
-						//frontend map
-						type ip_addr struct {
-							Raw [16]byte
-						}
-						type frontend_key struct {
-							Addr ip_addr
-						}
-						type frontend_value struct {
-							UpstreamID uint32
-						}
-						FrontendMap := coll.Maps["km_frontend"]
-						var f_key frontend_key
-
-						ip4 := net.ParseIP(localIP).To4()
-						if ip4 == nil {
-							t.Fatalf("invalid IPv4 address")
-						}
-						copy(f_key.Addr.Raw[0:4], ip4)
-						//value
-						f_val := frontend_value{
-							UpstreamID: 1,
-						}
-						if err := FrontendMap.Update(&f_key, &f_val, ebpf.UpdateAny); err != nil {
-							log.Fatalf("Update failed: %v", err)
-						}
-
-						//service map
-						ServiceMap := coll.Maps["km_service"]
-						const MAX_SERVICE_COUNT = 10
-						type service_key struct {
-							ServiceID uint32
-						}
-						type service_value struct {
-							PrioEndpointCount [7]uint32
-							LbPolicy          uint32
-							ServicePort       [10]uint32
-							TargetPort        [10]uint32
-							WpAddr            ip_addr
-							WaypointPort      uint32
-						}
-						//key
-						s_key := service_key{
-							ServiceID: 1,
-						}
-						wpIP := net.ParseIP(localIP).To4()
-						s_val := service_value{
-							LbPolicy: 0,
-							PrioEndpointCount: [7]uint32{
-								2, 0, 0, 0, 0, 0, 0,
-							},
-							ServicePort: [10]uint32{
-								uint32(htons(uint16(serverPort))), 0, 0, 0, 0, 0, 0, 0, 0, 0,
-							},
-							TargetPort: [10]uint32{
-								uint32(testPort2),
-							},
-							WpAddr:       ip_addr{Raw: [16]byte{}},
-							WaypointPort: 0,
-						}
-						// WpAddr
-						copy(s_val.WpAddr.Raw[0:4], wpIP)
-						if err := ServiceMap.Update(&s_key, &s_val, ebpf.UpdateAny); err != nil {
-							log.Fatalf("Update failed: %v", err)
-						}
-
-						//endpoint
-						type endpoint_key struct {
-							service_id    uint32
-							prio          uint32
-							backend_index uint32 //rand_k
-						}
-						type endpoint_value struct {
-							backend_uid uint32
-						}
-						//1
-						e_key := endpoint_key{
-							service_id:    1,
-							prio:          0,
-							backend_index: 1,
-						}
-						e_val := endpoint_value{
-							backend_uid: 2,
-						}
-						EndpointMap := coll.Maps["km_endpoint"]
-						if err := EndpointMap.Update(&e_key, &e_val, ebpf.UpdateAny); err != nil {
-							log.Fatalf("Update failed: %v", err)
-						}
-						//2
-						e_key = endpoint_key{
-							service_id:    1,
-							prio:          0,
-							backend_index: 2,
-						}
-						e_val = endpoint_value{
-							backend_uid: 6,
-						}
-						if err := EndpointMap.Update(&e_key, &e_val, ebpf.UpdateAny); err != nil {
-							log.Fatalf("Update failed: %v", err)
-						}
-
-						//backend
-						BackendMap := coll.Maps["km_backend"]
-						type backend_key struct {
-							BackendUID uint32
-						}
-
-						type backend_value struct {
-							Addr         ip_addr
-							ServiceCount uint32
-							Service      [MAX_SERVICE_COUNT]uint32
-							WpAddr       ip_addr
-							WaypointPort uint32
-						}
-						//1
-						b_key := backend_key{
-							BackendUID: 2,
-						}
-						wpIP = net.ParseIP(localIP).To4()
-						b_val := backend_value{
-							Addr:         ip_addr{Raw: [16]byte{}},
-							ServiceCount: 0,
-							Service:      [MAX_SERVICE_COUNT]uint32{},
-							WpAddr:       ip_addr{Raw: [16]byte{}},
-							WaypointPort: uint32(testPort1),
-						}
-						copy(b_val.WpAddr.Raw[0:4], wpIP)
-						if err := BackendMap.Update(&b_key, &b_val, ebpf.UpdateAny); err != nil {
-							log.Fatalf("Update failed: %v", err)
-						}
-						//2
-						b_key = backend_key{
-							BackendUID: 6,
-						}
-						IP := net.ParseIP(localIP).To4()
-						b_val = backend_value{
-							Addr:         ip_addr{Raw: [16]byte{}},
-							ServiceCount: 0,
-							Service:      [MAX_SERVICE_COUNT]uint32{},
-							WpAddr:       ip_addr{Raw: [16]byte{}},
-							WaypointPort: 0,
-						}
-						copy(b_val.Addr.Raw[0:4], IP)
-						if err := BackendMap.Update(&b_key, &b_val, ebpf.UpdateAny); err != nil {
-							log.Fatalf("Update failed: %v", err)
-						}
-
-						listener, err := net.Listen("tcp4", serverSocket)
-						if err != nil {
-							t.Fatalf("Failed to start TCP server: %v", err)
-						}
-						defer listener.Close()
-						// try to connect to the server using the specified client port
-						conn, err := (&net.Dialer{
-							LocalAddr: &net.TCPAddr{
-								IP:   net.ParseIP(localIP),
-								Port: clientPort,
-							},
-							Timeout: 2 * time.Second,
-						}).Dial("tcp4", serverSocket)
-						if err != nil {
-							t.Fatalf("Dial failed: %v", err)
-						}
-						defer conn.Close()
-						//test
-						remoteAddr := conn.RemoteAddr().String()
-						t.Logf("Actual connected to: %s", remoteAddr)
-						host, port, err := net.SplitHostPort(remoteAddr)
-						if err != nil {
-							t.Fatalf("Failed to parse remote address: %v", err)
-						}
-						t.Logf("Host: %s, Port: %s", host, port)
-					}},
-				{
-					name: "BPF_CGROUP_SOCK_CONNECT4_service_no_waypoint_lb_locality_strict_handle",
-					workFunc: func(t *testing.T, cgroupPath, objFilePath string) {
-						// mount cgroup2
-						mount_cgroup2(t, cgroupPath)
-						defer syscall.Unmount(cgroupPath, 0)
-						//load the eBPF program
-						coll, lk := load_bpf_prog_to_cgroup(t, objFilePath, "cgroup_connect4_prog", cgroupPath)
-						defer coll.Close()
-						defer lk.Close()
-						// Set the BPF configuration
-						setBpfConfig(t, coll, &factory.GlobalBpfConfig{
-							BpfLogLevel:  constants.BPF_LOG_DEBUG,
-							AuthzOffload: constants.DISABLED,
-						})
-						startLogReader(coll)
-
-						// record_kmesh_managed_netns_cookie
-						localIP := get_local_ipv4(t)
-						clientPort := 12345
-						serverPort := 54321
-						serverSocket := localIP + ":" + strconv.Itoa(serverPort)
-						var testPort1 uint16 = 55555
-						testIpPort1 := localIP + ":" + strconv.Itoa(int(htons(testPort1)))
-						testListener1, err := net.Listen("tcp4", testIpPort1)
-						if err != nil {
-							t.Fatalf("Failed to listen on testIpPort: %v", err)
-						}
-						defer testListener1.Close()
-						var testPort2 uint16 = 55556
-						testIpPort2 := localIP + ":" + strconv.Itoa(int(htons(testPort2)))
-						testListener2, err := net.Listen("tcp4", testIpPort2)
-						if err != nil {
-							t.Fatalf("Failed to listen on testIpPort: %v", err)
-						}
-						defer testListener2.Close()
-
-						// record_kmesh_managed_ip
-						enableAddr := constants.ControlCommandIp4 + ":" + strconv.Itoa(int(constants.OperEnableControl))
-						(&net.Dialer{
-							LocalAddr: &net.TCPAddr{
-								IP:   net.ParseIP(localIP),
-								Port: clientPort,
-							},
-							Timeout: 2 * time.Second,
-						}).Dial("tcp4", enableAddr)
-
-						//frontend map
-						type ip_addr struct {
-							Raw [16]byte
-						}
-						type frontend_key struct {
-							Addr ip_addr
-						}
-						type frontend_value struct {
-							UpstreamID uint32
-						}
-						FrontendMap := coll.Maps["km_frontend"]
-						var f_key frontend_key
-
-						ip4 := net.ParseIP(localIP).To4()
-						if ip4 == nil {
-							t.Fatalf("invalid IPv4 address")
-						}
-						copy(f_key.Addr.Raw[0:4], ip4)
-						//value
-						f_val := frontend_value{
-							UpstreamID: 1,
-						}
-						if err := FrontendMap.Update(&f_key, &f_val, ebpf.UpdateAny); err != nil {
-							log.Fatalf("Update failed: %v", err)
-						}
-
-						//service map
-						ServiceMap := coll.Maps["km_service"]
-						const MAX_SERVICE_COUNT = 10
-						type service_key struct {
-							ServiceID uint32
-						}
-						type service_value struct {
-							PrioEndpointCount [7]uint32
-							LbPolicy          uint32
-							ServicePort       [10]uint32
-							TargetPort        [10]uint32
-							WpAddr            ip_addr
-							WaypointPort      uint32
-						}
-						//key
-						s_key := service_key{
-							ServiceID: 1,
-						}
-						wpIP := net.ParseIP(localIP).To4()
-						s_val := service_value{
-							LbPolicy: 0,
-							PrioEndpointCount: [7]uint32{
-								2, 0, 0, 0, 0, 0, 0,
-							},
-							ServicePort: [10]uint32{
-								uint32(htons(uint16(serverPort))), 0, 0, 0, 0, 0, 0, 0, 0, 0,
-							},
-							TargetPort: [10]uint32{
-								uint32(testPort2),
-							},
-							WpAddr:       ip_addr{Raw: [16]byte{}},
-							WaypointPort: 0,
-						}
-						// WpAddr
-						copy(s_val.WpAddr.Raw[0:4], wpIP)
-						if err := ServiceMap.Update(&s_key, &s_val, ebpf.UpdateAny); err != nil {
-							log.Fatalf("Update failed: %v", err)
-						}
-
-						//endpoint
-						type endpoint_key struct {
-							service_id    uint32
-							backend_index uint32 //rand_k
-							prio          uint32
-						}
-						type endpoint_value struct {
-							backend_uid uint32
-						}
-						//1
-						e_key := endpoint_key{
-							service_id:    1,
-							backend_index: 1,
-							prio:          0,
-						}
-						e_val := endpoint_value{
-							backend_uid: 2,
-						}
-						EndpointMap := coll.Maps["km_endpoint"]
-						if err := EndpointMap.Update(&e_key, &e_val, ebpf.UpdateAny); err != nil {
-							log.Fatalf("Update failed: %v", err)
-						}
-						//2
-						e_key = endpoint_key{
-							service_id:    1,
-							backend_index: 2,
-							prio:          0,
-						}
-						e_val = endpoint_value{
-							backend_uid: 6,
-						}
-						if err := EndpointMap.Update(&e_key, &e_val, ebpf.UpdateAny); err != nil {
-							log.Fatalf("Update failed: %v", err)
-						}
-
-						//backend
-						BackendMap := coll.Maps["km_backend"]
-						type backend_key struct {
-							BackendUID uint32
-						}
-
-						type backend_value struct {
-							Addr         ip_addr
-							ServiceCount uint32
-							Service      [MAX_SERVICE_COUNT]uint32
-							WpAddr       ip_addr
-							WaypointPort uint32
-						}
-						//1
-						b_key := backend_key{
-							BackendUID: 2,
-						}
-						wpIP = net.ParseIP(localIP).To4()
-						b_val := backend_value{
-							Addr:         ip_addr{Raw: [16]byte{}},
-							ServiceCount: 0,
-							Service:      [MAX_SERVICE_COUNT]uint32{},
-							WpAddr:       ip_addr{Raw: [16]byte{}},
-							WaypointPort: uint32(testPort1),
-						}
-						copy(b_val.WpAddr.Raw[0:4], wpIP)
-						if err := BackendMap.Update(&b_key, &b_val, ebpf.UpdateAny); err != nil {
-							log.Fatalf("Update failed: %v", err)
-						}
-						//2
-						b_key = backend_key{
-							BackendUID: 6,
-						}
-						IP := net.ParseIP(localIP).To4()
-						b_val = backend_value{
-							Addr:         ip_addr{Raw: [16]byte{}},
-							ServiceCount: 0,
-							Service:      [MAX_SERVICE_COUNT]uint32{},
-							WpAddr:       ip_addr{Raw: [16]byte{}},
-							WaypointPort: 0,
-						}
-						copy(b_val.Addr.Raw[0:4], IP)
-						if err := BackendMap.Update(&b_key, &b_val, ebpf.UpdateAny); err != nil {
-							log.Fatalf("Update failed: %v", err)
-						}
-
-						listener, err := net.Listen("tcp4", serverSocket)
-						if err != nil {
-							t.Fatalf("Failed to start TCP server: %v", err)
-						}
-						defer listener.Close()
-						// try to connect to the server using the specified client port
-						conn, err := (&net.Dialer{
-							LocalAddr: &net.TCPAddr{
-								IP:   net.ParseIP(localIP),
-								Port: clientPort,
-							},
-							Timeout: 2 * time.Second,
-						}).Dial("tcp4", serverSocket)
-						if err != nil {
-							t.Fatalf("Dial failed: %v", err)
-						}
-						defer conn.Close()
-						//test
-						remoteAddr := conn.RemoteAddr().String()
-						t.Logf("Actual connected to: %s", remoteAddr)
-						host, port, err := net.SplitHostPort(remoteAddr)
-						if err != nil {
-							t.Fatalf("Failed to parse remote address: %v", err)
-						}
-						t.Logf("Host: %s, Port: %s", host, port)
-					}},
-				{
-					name: "BPF_CGROUP_SOCK_CONNECT4_service_no_waypoint_lb_locality_failover_handle",
-					workFunc: func(t *testing.T, cgroupPath, objFilePath string) {
-						// mount cgroup2
-						mount_cgroup2(t, cgroupPath)
-						defer syscall.Unmount(cgroupPath, 0)
-						//load the eBPF program
-						coll, lk := load_bpf_prog_to_cgroup(t, objFilePath, "cgroup_connect4_prog", cgroupPath)
-						defer coll.Close()
-						defer lk.Close()
-						// Set the BPF configuration
-						setBpfConfig(t, coll, &factory.GlobalBpfConfig{
-							BpfLogLevel:  constants.BPF_LOG_DEBUG,
-							AuthzOffload: constants.DISABLED,
-						})
-						startLogReader(coll)
-
-						// record_kmesh_managed_netns_cookie
-						localIP := get_local_ipv4(t)
-						clientPort := 12345
-						serverPort := 54321
-						serverSocket := localIP + ":" + strconv.Itoa(serverPort)
-						var testPort1 uint16 = 55555
-						testIpPort1 := localIP + ":" + strconv.Itoa(int(htons(testPort1)))
-						testListener1, err := net.Listen("tcp4", testIpPort1)
-						if err != nil {
-							t.Fatalf("Failed to listen on testIpPort: %v", err)
-						}
-						defer testListener1.Close()
-						var testPort2 uint16 = 55556
-						testIpPort2 := localIP + ":" + strconv.Itoa(int(htons(testPort2)))
-						testListener2, err := net.Listen("tcp4", testIpPort2)
-						if err != nil {
-							t.Fatalf("Failed to listen on testIpPort: %v", err)
-						}
-						defer testListener2.Close()
-
-						// record_kmesh_managed_ip
-						enableAddr := constants.ControlCommandIp4 + ":" + strconv.Itoa(int(constants.OperEnableControl))
-						(&net.Dialer{
-							LocalAddr: &net.TCPAddr{
-								IP:   net.ParseIP(localIP),
-								Port: clientPort,
-							},
-							Timeout: 2 * time.Second,
-						}).Dial("tcp4", enableAddr)
-
-						//frontend map
-						type ip_addr struct {
-							Raw [16]byte
-						}
-						type frontend_key struct {
-							Addr ip_addr
-						}
-						type frontend_value struct {
-							UpstreamID uint32
-						}
-						FrontendMap := coll.Maps["km_frontend"]
-						var f_key frontend_key
-
-						ip4 := net.ParseIP(localIP).To4()
-						if ip4 == nil {
-							t.Fatalf("invalid IPv4 address")
-						}
-						copy(f_key.Addr.Raw[0:4], ip4)
-						//value
-						f_val := frontend_value{
-							UpstreamID: 1,
-						}
-						if err := FrontendMap.Update(&f_key, &f_val, ebpf.UpdateAny); err != nil {
-							log.Fatalf("Update failed: %v", err)
-						}
-
-						//service map
-						ServiceMap := coll.Maps["km_service"]
-						const MAX_SERVICE_COUNT = 10
-						type service_key struct {
-							ServiceID uint32
-						}
-						type service_value struct {
-							PrioEndpointCount [7]uint32
-							LbPolicy          uint32
-							ServicePort       [10]uint32
-							TargetPort        [10]uint32
-							WpAddr            ip_addr
-							WaypointPort      uint32
-						}
-						//key
-						s_key := service_key{
-							ServiceID: 1,
-						}
-						wpIP := net.ParseIP(localIP).To4()
-						s_val := service_value{
-							LbPolicy: 0,
-							PrioEndpointCount: [7]uint32{
-								0, 0, 0, 0, 0, 2, 0,
-							},
-							ServicePort: [10]uint32{
-								uint32(htons(uint16(serverPort))), 0, 0, 0, 0, 0, 0, 0, 0, 0,
-							},
-							TargetPort: [10]uint32{
-								uint32(testPort2),
-							},
-							WpAddr:       ip_addr{Raw: [16]byte{}},
-							WaypointPort: 0,
-						}
-						// WpAddr
-						copy(s_val.WpAddr.Raw[0:4], wpIP)
-						if err := ServiceMap.Update(&s_key, &s_val, ebpf.UpdateAny); err != nil {
-							log.Fatalf("Update failed: %v", err)
-						}
-
-						//endpoint
-						type endpoint_key struct {
-							service_id    uint32
-							prio          uint32
-							backend_index uint32 //rand_k
-						}
-						type endpoint_value struct {
-							backend_uid uint32
-						}
-						//1
-						e_key := endpoint_key{
-							service_id:    1,
-							prio:          5,
-							backend_index: 1,
-						}
-						e_val := endpoint_value{
-							backend_uid: 2,
-						}
-						EndpointMap := coll.Maps["km_endpoint"]
-						if err := EndpointMap.Update(&e_key, &e_val, ebpf.UpdateAny); err != nil {
-							log.Fatalf("Update failed: %v", err)
-						}
-						//2
-						e_key = endpoint_key{
-							service_id:    1,
-							prio:          5,
-							backend_index: 2,
-						}
-						e_val = endpoint_value{
-							backend_uid: 6,
-						}
-						if err := EndpointMap.Update(&e_key, &e_val, ebpf.UpdateAny); err != nil {
-							log.Fatalf("Update failed: %v", err)
-						}
-
-						//backend
-						BackendMap := coll.Maps["km_backend"]
-						type backend_key struct {
-							BackendUID uint32
-						}
-
-						type backend_value struct {
-							Addr         ip_addr
-							ServiceCount uint32
-							Service      [MAX_SERVICE_COUNT]uint32
-							WpAddr       ip_addr
-							WaypointPort uint32
-						}
-						//1
-						b_key := backend_key{
-							BackendUID: 2,
-						}
-						wpIP = net.ParseIP(localIP).To4()
-						b_val := backend_value{
-							Addr:         ip_addr{Raw: [16]byte{}},
-							ServiceCount: 0,
-							Service:      [MAX_SERVICE_COUNT]uint32{},
-							WpAddr:       ip_addr{Raw: [16]byte{}},
-							WaypointPort: uint32(testPort1),
-						}
-						copy(b_val.WpAddr.Raw[0:4], wpIP)
-						if err := BackendMap.Update(&b_key, &b_val, ebpf.UpdateAny); err != nil {
-							log.Fatalf("Update failed: %v", err)
-						}
-						//2
-						b_key = backend_key{
-							BackendUID: 6,
-						}
-						IP := net.ParseIP(localIP).To4()
-						b_val = backend_value{
-							Addr:         ip_addr{Raw: [16]byte{}},
-							ServiceCount: 0,
-							Service:      [MAX_SERVICE_COUNT]uint32{},
-							WpAddr:       ip_addr{Raw: [16]byte{}},
-							WaypointPort: 0,
-						}
-						copy(b_val.Addr.Raw[0:4], IP)
-						if err := BackendMap.Update(&b_key, &b_val, ebpf.UpdateAny); err != nil {
-							log.Fatalf("Update failed: %v", err)
-						}
-
-						listener, err := net.Listen("tcp4", serverSocket)
-						if err != nil {
-							t.Fatalf("Failed to start TCP server: %v", err)
-						}
-						defer listener.Close()
-						// try to connect to the server using the specified client port
-						conn, err := (&net.Dialer{
-							LocalAddr: &net.TCPAddr{
-								IP:   net.ParseIP(localIP),
-								Port: clientPort,
-							},
-							Timeout: 2 * time.Second,
-						}).Dial("tcp4", serverSocket)
-						if err != nil {
-							t.Fatalf("Dial failed: %v", err)
-						}
-						defer conn.Close()
-						//test
-						remoteAddr := conn.RemoteAddr().String()
-						t.Logf("Actual connected to: %s", remoteAddr)
-						host, port, err := net.SplitHostPort(remoteAddr)
-						if err != nil {
-							t.Fatalf("Failed to parse remote address: %v", err)
-						}
-						t.Logf("Host: %s, Port: %s", host, port)
-					}},
-				{
-					name: "BPF_CGROUP_SOCK_CONNECT6_handle_kmesh_manage_process",
-					workFunc: func(t *testing.T, cgroupPath, objFilePath string) {
-						// mount cgroup2
-						mount_cgroup2(t, cgroupPath)
-						defer syscall.Unmount(cgroupPath, 0)
-						//load the eBPF program
-						coll, lk := load_bpf_prog_to_cgroup(t, objFilePath, "cgroup_connect6_prog", cgroupPath)
-						defer coll.Close()
-						defer lk.Close()
-						// Set the BPF configuration
-						setBpfConfig(t, coll, &factory.GlobalBpfConfig{
-							BpfLogLevel:  constants.BPF_LOG_DEBUG,
-							AuthzOffload: constants.DISABLED,
-						})
-						startLogReader(coll)
-
-						// record_kmesh_managed_netns_cookie
-						enableAddr := "[" + constants.ControlCommandIp6 + "]" + ":" + strconv.Itoa(int(constants.OperEnableControl))
-						net.DialTimeout("tcp6", enableAddr, 2*time.Second)
-						// Get the km_manage map from the collection
-						kmManageMap := coll.Maps["km_manage"]
-						if kmManageMap == nil {
-							t.Fatal("Failed to get km_manage map from collection")
-						}
-						var (
-							key   [16]byte
-							value uint32
-						)
-
-						iter := kmManageMap.Iterate()
-						count := 0
-
-						for iter.Next(&key, &value) {
-							netnsCookie := binary.LittleEndian.Uint64(key[:8])
-							t.Logf("Entry %d: netns_cookie=%d, value=%d", count+1, netnsCookie, value)
-							count++
-						}
-						if err := iter.Err(); err != nil {
-							t.Fatalf("Iterate error: %v", err)
-						}
-
-						if count != 1 {
-							t.Fatalf("Expected 1 entry in km_manage map, but got %d", count)
-						}
-						// remove_kmesh_managed_netns_cookie
-						disableAddr := "[" + constants.ControlCommandIp6 + "]" + ":" + strconv.Itoa(int(constants.OperDisableControl))
-						net.DialTimeout("tcp6", disableAddr, 2*time.Second)
-						iter = kmManageMap.Iterate()
-						count = 0
-						for iter.Next(&key, &value) {
-							count++
-						}
-
-						if err := iter.Err(); err != nil {
-							t.Fatalf("Iterate error: %v", err)
-						}
-						if count != 0 {
-							t.Fatalf("Expected 0 entry in km_manage map, but got %d", count)
-						}
-					}},
-				{
-					name: "BPF_CGROUP_SOCK_CONNECT6_backend_no_waypoint",
-					workFunc: func(t *testing.T, cgroupPath, objFilePath string) {
-						// mount cgroup2
-						mount_cgroup2(t, cgroupPath)
-						defer syscall.Unmount(cgroupPath, 0)
-						//load the eBPF program
-						coll, lk := load_bpf_prog_to_cgroup(t, objFilePath, "cgroup_connect6_prog", cgroupPath)
-						defer coll.Close()
-						defer lk.Close()
-						// Set the BPF configuration
-						setBpfConfig(t, coll, &factory.GlobalBpfConfig{
-							BpfLogLevel:  constants.BPF_LOG_DEBUG,
-							AuthzOffload: constants.DISABLED,
-						})
-						startLogReader(coll)
-
-						// record_kmesh_managed_netns_cookie
-						localIP := get_local_ipv6(t)
-						clientPort := 12345
-						serverPort := 54321
-						serverSocket := "[" + localIP + "]" + ":" + strconv.Itoa(serverPort)
-						// record_kmesh_managed_ip
-						enableAddr := "[" + constants.ControlCommandIp6 + "]" + ":" + strconv.Itoa(int(constants.OperEnableControl))
-						(&net.Dialer{
-							LocalAddr: &net.TCPAddr{
-								IP:   net.ParseIP(localIP),
-								Port: clientPort,
-							},
-							Timeout: 2 * time.Second,
-						}).Dial("tcp6", enableAddr)
-						//Populate the frontend map with initial data
-						type ip_addr struct {
-							Raw [16]byte
-						}
-
-						type frontend_key struct {
-							Addr ip_addr
-						}
-
-						type frontend_value struct {
-							UpstreamID uint32
-						}
-
-						FrontendMap := coll.Maps["km_frontend"]
-						var f_key frontend_key
-
-						ip6 := net.ParseIP(localIP).To16()
-						if ip6 == nil {
-							t.Fatalf("invalid IPv6 address")
-						}
-						copy(f_key.Addr.Raw[:], ip6)
-
-						f_val := frontend_value{
-							UpstreamID: 1,
-						}
-						if err := FrontendMap.Update(&f_key, &f_val, ebpf.UpdateAny); err != nil {
-							log.Fatalf("Update failed: %v", err)
-						}
-						BackendMap := coll.Maps["km_backend"]
-						const MAX_SERVICE_COUNT = 10
-						type backend_key struct {
-							BackendUID uint32
-						}
-
-						type backend_value struct {
-							Addr         ip_addr
-							ServiceCount uint32
-							Service      [MAX_SERVICE_COUNT]uint32
-							WpAddr       ip_addr
-							WaypointPort uint32
-						}
-						//Construct the key
-						b_key := backend_key{
-							BackendUID: 1,
-						}
-						//Construct the value
-						b_val := backend_value{
-							Addr:         ip_addr{Raw: [16]byte{}},
-							ServiceCount: 0,
-							Service:      [MAX_SERVICE_COUNT]uint32{},
-							WpAddr:       ip_addr{Raw: [16]byte{}},
-							WaypointPort: 0,
-						}
-
-						if err := BackendMap.Update(&b_key, &b_val, ebpf.UpdateAny); err != nil {
-							log.Fatalf("Update failed: %v", err)
-						}
-
-						listener, err := net.Listen("tcp6", serverSocket)
-						if err != nil {
-							t.Fatalf("Failed to start TCP server: %v", err)
-						}
-						defer listener.Close()
-
-						// try to connect to the server using the specified client port
-						conn, err := (&net.Dialer{
-							LocalAddr: &net.TCPAddr{
-								IP:   net.ParseIP(localIP),
-								Port: clientPort,
-							},
-							Timeout: 2 * time.Second,
-						}).Dial("tcp6", serverSocket)
-						if err != nil {
-							t.Fatalf("Failed to connect to server: %v", err)
-						}
-						defer conn.Close()
-						//test
-						remoteAddr := conn.RemoteAddr().String()
-						t.Logf("Actual connected to: %s", remoteAddr)
-
-						//Parse IP and port
-						host, port, err := net.SplitHostPort(remoteAddr)
-						if err != nil {
-							t.Fatalf("Failed to parse remote address: %v", err)
-						}
-
-						//Verify if it matches the expected IP and port
-						expectedIP := localIP
-						expectedPort := strconv.Itoa(serverPort)
-
-						if host != expectedIP || port != expectedPort {
-							t.Fatalf("Expected redirected to %s:%s, but got %s:%s", expectedIP, expectedPort, host, port)
-						}
-					}},
-				{
-					name: "BPF_CGROUP_SOCK_CONNECT6_backend_yes_waypoint",
-					workFunc: func(t *testing.T, cgroupPath, objFilePath string) {
-						// mount cgroup2
-						mount_cgroup2(t, cgroupPath)
-						defer syscall.Unmount(cgroupPath, 0)
-						//load the eBPF program
-						coll, lk := load_bpf_prog_to_cgroup(t, objFilePath, "cgroup_connect6_prog", cgroupPath)
-						defer coll.Close()
-						defer lk.Close()
-						// Set the BPF configuration
-						setBpfConfig(t, coll, &factory.GlobalBpfConfig{
-							BpfLogLevel:  constants.BPF_LOG_DEBUG,
-							AuthzOffload: constants.DISABLED,
-						})
-						startLogReader(coll)
-
-						// record_kmesh_managed_netns_cookie
-						localIP := get_local_ipv6(t)
-						clientPort := 12345
-						serverPort := 54321
-						serverSocket := "[" + localIP + "]" + ":" + strconv.Itoa(serverPort)
-						var testPort uint16 = 55555
-						testIpPort := "[" + localIP + "]" + ":" + strconv.Itoa(int(htons(testPort)))
-
-						// record_kmesh_managed_ip
-						enableAddr := "[" + constants.ControlCommandIp6 + "]" + ":" + strconv.Itoa(int(constants.OperEnableControl))
-
-						testListener, err := net.Listen("tcp6", testIpPort)
-						if err != nil {
-							t.Fatalf("Failed to listen on testIpPort: %v", err)
-						}
-						defer testListener.Close()
-
-						(&net.Dialer{
-							LocalAddr: &net.TCPAddr{
-								IP:   net.ParseIP(localIP),
-								Port: clientPort,
-							},
-							Timeout: 2 * time.Second,
-						}).Dial("tcp6", enableAddr)
-						//Populate the frontend map
-						type ip_addr struct {
-							Raw [16]byte
-						}
-
-						type frontend_key struct {
-							Addr ip_addr
-						}
-
-						type frontend_value struct {
-							UpstreamID uint32
-						}
-
-						FrontendMap := coll.Maps["km_frontend"]
-						var f_key frontend_key
-						ip6 := net.ParseIP(localIP).To16()
-						if ip6 == nil {
-							t.Fatalf("invalid IPv6 address")
-						}
-						copy(f_key.Addr.Raw[:], ip6)
-						//Construct the value
-						f_val := frontend_value{
-							UpstreamID: 1,
-						}
-						if err := FrontendMap.Update(&f_key, &f_val, ebpf.UpdateAny); err != nil {
-							log.Fatalf("Update failed: %v", err)
-						}
-
-						//Populate km_backend
-						BackendMap := coll.Maps["km_backend"]
-						const MAX_SERVICE_COUNT = 10
-						type backend_key struct {
-							BackendUID uint32
-						}
-
-						type backend_value struct {
-							Addr         ip_addr
-							ServiceCount uint32
-							Service      [MAX_SERVICE_COUNT]uint32
-							WpAddr       ip_addr
-							WaypointPort uint32
-						}
-						//Construct the key
-						b_key := backend_key{
-							BackendUID: 1,
-						}
-						wpIP := net.ParseIP(localIP).To16()
-						//Construct the value
-						b_val := backend_value{
-							Addr:         ip_addr{Raw: [16]byte{}},
-							ServiceCount: 0,
-							Service:      [MAX_SERVICE_COUNT]uint32{},
-							WpAddr:       ip_addr{Raw: [16]byte{}},
-							WaypointPort: uint32(testPort),
-						}
-						//Populate WpAddr
-						copy(b_val.WpAddr.Raw[:], wpIP)
-						if err := BackendMap.Update(&b_key, &b_val, ebpf.UpdateAny); err != nil {
-							log.Fatalf("Update failed: %v", err)
-						}
-
-						listener, err := net.Listen("tcp6", serverSocket)
-						if err != nil {
-							t.Fatalf("Failed to start TCP server: %v", err)
-						}
-						defer listener.Close()
-
-						// try to connect to the server using the specified client port
-						conn, err := (&net.Dialer{
-							LocalAddr: &net.TCPAddr{
-								IP:   net.ParseIP(localIP),
-								Port: clientPort,
-							},
-							Timeout: 2 * time.Second,
-						}).Dial("tcp6", serverSocket)
-						if err != nil {
-							t.Fatalf("Dial failed: %v", err)
-						}
-						defer conn.Close()
-						//test
-						remoteAddr := conn.RemoteAddr().String()
-						t.Logf("Actual connected to: %s", remoteAddr)
-
-						//Parse IP and port
-						host, port, err := net.SplitHostPort(remoteAddr)
-						if err != nil {
-							t.Fatalf("Failed to parse remote address: %v", err)
-						}
-
-						//Verify if it matches the expected IP and port
-						expectedIP := localIP
-						expectedPort := strconv.Itoa(int(htons(testPort)))
-
-						if host != expectedIP || port != expectedPort {
-							t.Fatalf("Expected redirected to %s:%s, but got %s:%s", expectedIP, expectedPort, host, port)
-						}
-					}},
-				{
-					name: "BPF_CGROUP_SOCK_CONNECT6_service_yes_waypoint",
-					workFunc: func(t *testing.T, cgroupPath, objFilePath string) {
-						// mount cgroup2
-						mount_cgroup2(t, cgroupPath)
-						defer syscall.Unmount(cgroupPath, 0)
-						//load the eBPF program
-						coll, lk := load_bpf_prog_to_cgroup(t, objFilePath, "cgroup_connect6_prog", cgroupPath)
-						defer coll.Close()
-						defer lk.Close()
-						// Set the BPF configuration
-						setBpfConfig(t, coll, &factory.GlobalBpfConfig{
-							BpfLogLevel:  constants.BPF_LOG_DEBUG,
-							AuthzOffload: constants.DISABLED,
-						})
-						startLogReader(coll)
-
-						// record_kmesh_managed_netns_cookie
-						localIP := get_local_ipv6(t)
-						clientPort := 12345
-						serverPort := 54321
-						serverSocket := "[" + localIP + "]" + ":" + strconv.Itoa(serverPort)
-						var testPort uint16 = 55555
-						testIpPort := "[" + localIP + "]" + ":" + strconv.Itoa(int(htons(testPort)))
-						testListener, err := net.Listen("tcp6", testIpPort)
-						if err != nil {
-							t.Fatalf("Failed to listen on testIpPort: %v", err)
-						}
-						defer testListener.Close()
-						// record_kmesh_managed_ip
-						enableAddr := "[" + constants.ControlCommandIp6 + "]" + ":" + strconv.Itoa(int(constants.OperEnableControl))
-						(&net.Dialer{
-							LocalAddr: &net.TCPAddr{
-								IP:   net.ParseIP(localIP),
-								Port: clientPort,
-							},
-							Timeout: 2 * time.Second,
-						}).Dial("tcp6", enableAddr)
-						//Populate the frontend map
-						type ip_addr struct {
-							Raw [16]byte
-						}
-						type frontend_key struct {
-							Addr ip_addr
-						}
-						type frontend_value struct {
-							UpstreamID uint32
-						}
-						FrontendMap := coll.Maps["km_frontend"]
-						var f_key frontend_key
-
-						ip6 := net.ParseIP(localIP).To16()
-						if ip6 == nil {
-							t.Fatalf("invalid IPv4 address")
-						}
-						copy(f_key.Addr.Raw[:], ip6)
-						//Construct the value
-						f_val := frontend_value{
-							UpstreamID: 1,
-						}
-						if err := FrontendMap.Update(&f_key, &f_val, ebpf.UpdateAny); err != nil {
-							log.Fatalf("Update failed: %v", err)
-						}
-
-						ServiceMap := coll.Maps["km_service"]
-						type service_key struct {
-							ServiceID uint32
-						}
-
-						type service_value struct {
-							PrioEndpointCount [7]uint32
-							LbPolicy          uint32
-							ServicePort       [10]uint32
-							TargetPort        [10]uint32
-							WpAddr            ip_addr
-							WaypointPort      uint32
-						}
-						//Construct the key
-						s_key := service_key{
-							ServiceID: 1,
-						}
-
-						wpIP := net.ParseIP(localIP).To16()
-						//Construct the value
-						s_val := service_value{
-							WpAddr:       ip_addr{Raw: [16]byte{}}, // waypoint IP全0，表示无
-							WaypointPort: uint32(testPort),         //
-						}
-						//Construct the WpAddr
-						copy(s_val.WpAddr.Raw[:], wpIP)
-
-						if err := ServiceMap.Update(&s_key, &s_val, ebpf.UpdateAny); err != nil {
-							log.Fatalf("Update failed: %v", err)
-						}
-
-						listener, err := net.Listen("tcp6", serverSocket)
-						if err != nil {
-							t.Fatalf("Failed to start TCP server: %v", err)
-						}
-						defer listener.Close()
-
-						// try to connect to the server using the specified client port
-						conn, err := (&net.Dialer{
-							LocalAddr: &net.TCPAddr{
-								IP:   net.ParseIP(localIP),
-								Port: clientPort,
-							},
-							Timeout: 2 * time.Second,
-						}).Dial("tcp6", serverSocket)
-						if err != nil {
-							t.Fatalf("Dial failed: %v", err)
-						}
-						defer conn.Close()
-						//test
-						remoteAddr := conn.RemoteAddr().String()
-						t.Logf("Actual connected to: %s", remoteAddr)
-
-						//Parse IP and port
-						host, port, err := net.SplitHostPort(remoteAddr)
-						if err != nil {
-							t.Fatalf("Failed to parse remote address: %v", err)
-						}
-
-						//Expected IP and port
-						expectedIP := localIP
-						expectedPort := strconv.Itoa(int(htons(testPort)))
-
-						if host != expectedIP || port != expectedPort {
-							t.Fatalf("Expected redirected to %s:%s, but got %s:%s", expectedIP, expectedPort, host, port)
-						}
-					}},
-				{
-					name: "BPF_CGROUP_SOCK_CONNECT6_service_no_waypoint_lb_random_handle",
-					workFunc: func(t *testing.T, cgroupPath, objFilePath string) {
-						// mount cgroup2
-						mount_cgroup2(t, cgroupPath)
-						defer syscall.Unmount(cgroupPath, 0)
-						//load the eBPF program
-						coll, lk := load_bpf_prog_to_cgroup(t, objFilePath, "cgroup_connect6_prog", cgroupPath)
-						defer coll.Close()
-						defer lk.Close()
-						// Set the BPF configuration
-						setBpfConfig(t, coll, &factory.GlobalBpfConfig{
-							BpfLogLevel:  constants.BPF_LOG_DEBUG,
-							AuthzOffload: constants.DISABLED,
-						})
-						startLogReader(coll)
-
-						// record_kmesh_managed_netns_cookie
-						localIP := get_local_ipv6(t)
-						clientPort := 12345
-						serverPort := 54321
-						serverSocket := "[" + localIP + "]" + ":" + strconv.Itoa(serverPort)
-						var testPort1 uint16 = 55555
-						testIpPort1 := "[" + localIP + "]" + ":" + strconv.Itoa(int(htons(testPort1)))
-						testListener1, err := net.Listen("tcp6", testIpPort1)
-						if err != nil {
-							t.Fatalf("Failed to listen on testIpPort: %v", err)
-						}
-						defer testListener1.Close()
-						var testPort2 uint16 = 55556
-						testIpPort2 := "[" + localIP + "]" + ":" + strconv.Itoa(int(htons(testPort2)))
-						testListener2, err := net.Listen("tcp6", testIpPort2)
-						if err != nil {
-							t.Fatalf("Failed to listen on testIpPort: %v", err)
-						}
-						defer testListener2.Close()
-
-						// record_kmesh_managed_ip
-						enableAddr := "[" + constants.ControlCommandIp6 + "]" + ":" + strconv.Itoa(int(constants.OperEnableControl))
-						(&net.Dialer{
-							LocalAddr: &net.TCPAddr{
-								IP:   net.ParseIP(localIP),
-								Port: clientPort,
-							},
-							Timeout: 2 * time.Second,
-						}).Dial("tcp6", enableAddr)
-
-						//frontend map
-						type ip_addr struct {
-							Raw [16]byte
-						}
-						type frontend_key struct {
-							Addr ip_addr
-						}
-						type frontend_value struct {
-							UpstreamID uint32
-						}
-						FrontendMap := coll.Maps["km_frontend"]
-						var f_key frontend_key
-
-						ip6 := net.ParseIP(localIP).To16()
-						if ip6 == nil {
-							t.Fatalf("invalid IPv6 address")
-						}
-						copy(f_key.Addr.Raw[:], ip6)
-						//value
-						f_val := frontend_value{
-							UpstreamID: 1,
-						}
-						if err := FrontendMap.Update(&f_key, &f_val, ebpf.UpdateAny); err != nil {
-							log.Fatalf("Update failed: %v", err)
-						}
-
-						//service map
-						ServiceMap := coll.Maps["km_service"]
-						const MAX_SERVICE_COUNT = 10
-						type service_key struct {
-							ServiceID uint32
-						}
-						type service_value struct {
-							PrioEndpointCount [7]uint32
-							LbPolicy          uint32
-							ServicePort       [10]uint32
-							TargetPort        [10]uint32
-							WpAddr            ip_addr
-							WaypointPort      uint32
-						}
-						//key
-						s_key := service_key{
-							ServiceID: 1,
-						}
-						wpIP := net.ParseIP(localIP).To16()
-						s_val := service_value{
-							LbPolicy: 0,
-							PrioEndpointCount: [7]uint32{
-								2, 0, 0, 0, 0, 0, 0,
-							},
-							ServicePort: [10]uint32{
-								uint32(htons(uint16(serverPort))), 0, 0, 0, 0, 0, 0, 0, 0, 0,
-							},
-							TargetPort: [10]uint32{
-								uint32(testPort2),
-							},
-							WpAddr:       ip_addr{Raw: [16]byte{}},
-							WaypointPort: 0,
-						}
-						// WpAddr
-						copy(s_val.WpAddr.Raw[:], wpIP)
-						if err := ServiceMap.Update(&s_key, &s_val, ebpf.UpdateAny); err != nil {
-							log.Fatalf("Update failed: %v", err)
-						}
-
-						//endpoint
-						type endpoint_key struct {
-							service_id    uint32
-							prio          uint32
-							backend_index uint32 //rand_k
-						}
-						type endpoint_value struct {
-							backend_uid uint32
-						}
-						//1
-						e_key := endpoint_key{
-							service_id:    1,
-							prio:          0,
-							backend_index: 1,
-						}
-						e_val := endpoint_value{
-							backend_uid: 2,
-						}
-						EndpointMap := coll.Maps["km_endpoint"]
-						if err := EndpointMap.Update(&e_key, &e_val, ebpf.UpdateAny); err != nil {
-							log.Fatalf("Update failed: %v", err)
-						}
-						//2
-						e_key = endpoint_key{
-							service_id:    1,
-							prio:          0,
-							backend_index: 2,
-						}
-						e_val = endpoint_value{
-							backend_uid: 6,
-						}
-						if err := EndpointMap.Update(&e_key, &e_val, ebpf.UpdateAny); err != nil {
-							log.Fatalf("Update failed: %v", err)
-						}
-
-						//backend
-						BackendMap := coll.Maps["km_backend"]
-						type backend_key struct {
-							BackendUID uint32
-						}
-
-						type backend_value struct {
-							Addr         ip_addr
-							ServiceCount uint32
-							Service      [MAX_SERVICE_COUNT]uint32
-							WpAddr       ip_addr
-							WaypointPort uint32
-						}
-						//1
-						b_key := backend_key{
-							BackendUID: 2,
-						}
-						wpIP = net.ParseIP(localIP).To16()
-						b_val := backend_value{
-							Addr:         ip_addr{Raw: [16]byte{}},
-							ServiceCount: 0,
-							Service:      [MAX_SERVICE_COUNT]uint32{},
-							WpAddr:       ip_addr{Raw: [16]byte{}},
-							WaypointPort: uint32(testPort1),
-						}
-						copy(b_val.WpAddr.Raw[:], wpIP)
-						if err := BackendMap.Update(&b_key, &b_val, ebpf.UpdateAny); err != nil {
-							log.Fatalf("Update failed: %v", err)
-						}
-						//2
-						b_key = backend_key{
-							BackendUID: 6,
-						}
-						IP := net.ParseIP(localIP).To16()
-						b_val = backend_value{
-							Addr:         ip_addr{Raw: [16]byte{}},
-							ServiceCount: 0,
-							Service:      [MAX_SERVICE_COUNT]uint32{},
-							WpAddr:       ip_addr{Raw: [16]byte{}},
-							WaypointPort: 0,
-						}
-						copy(b_val.Addr.Raw[:], IP)
-						if err := BackendMap.Update(&b_key, &b_val, ebpf.UpdateAny); err != nil {
-							log.Fatalf("Update failed: %v", err)
-						}
-
-						listener, err := net.Listen("tcp6", serverSocket)
-=======
 func testSendMsg(t *testing.T) {
 	tests := []unitTests_BUILD_CONTEXT{
 		{
@@ -2588,13 +833,10 @@
 						serverPort := 54321
 						serverSocket := localIP + ":" + strconv.Itoa(serverPort)
 						listener, err := net.Listen("tcp4", serverSocket)
->>>>>>> 0847367f
 						if err != nil {
 							t.Fatalf("Failed to start TCP server: %v", err)
 						}
 						defer listener.Close()
-<<<<<<< HEAD
-=======
 
 						go func() {
 							defer wg.Done()
@@ -2621,7 +863,6 @@
 								t.Errorf("TLV validation failed: %v", err)
 							}
 						}()
->>>>>>> 0847367f
 						// try to connect to the server using the specified client port
 						conn, err := (&net.Dialer{
 							LocalAddr: &net.TCPAddr{
@@ -2629,36 +870,11 @@
 								Port: clientPort,
 							},
 							Timeout: 2 * time.Second,
-<<<<<<< HEAD
-						}).Dial("tcp6", serverSocket)
-=======
 						}).Dial("tcp4", serverSocket)
->>>>>>> 0847367f
 						if err != nil {
 							t.Fatalf("Dial failed: %v", err)
 						}
 						defer conn.Close()
-<<<<<<< HEAD
-						//test
-						remoteAddr := conn.RemoteAddr().String()
-						t.Logf("Actual connected to: %s", remoteAddr)
-						host, port, err := net.SplitHostPort(remoteAddr)
-						if err != nil {
-							t.Fatalf("Failed to parse remote address: %v", err)
-						}
-						t.Logf("Host: %s, Port: %s", host, port)
-					}},
-				{
-					name: "BPF_CGROUP_SOCK_CONNECT6_service_no_waypoint_lb_locality_strict_handle",
-					workFunc: func(t *testing.T, cgroupPath, objFilePath string) {
-						// mount cgroup2
-						mount_cgroup2(t, cgroupPath)
-						defer syscall.Unmount(cgroupPath, 0)
-						//load the eBPF program
-						coll, lk := load_bpf_prog_to_cgroup(t, objFilePath, "cgroup_connect4_prog", cgroupPath)
-						defer coll.Close()
-						defer lk.Close()
-=======
 						//Get fd
 						fd, err := getSysFd(conn)
 						if err != nil {
@@ -2717,7 +933,6 @@
 							}
 						}
 						defer coll.Close()
->>>>>>> 0847367f
 						// Set the BPF configuration
 						setBpfConfig(t, coll, &factory.GlobalBpfConfig{
 							BpfLogLevel:  constants.BPF_LOG_DEBUG,
@@ -2725,9 +940,6 @@
 						})
 						startLogReader(coll)
 
-<<<<<<< HEAD
-						// record_kmesh_managed_netns_cookie
-=======
 						//Retrieve the sockhash and the program
 						sockMap := coll.Maps["map_of_kmesh_sendmsg"]
 						prog := coll.Programs["sendmsg_prog"]
@@ -2750,31 +962,10 @@
 							}
 						}
 
->>>>>>> 0847367f
 						localIP := get_local_ipv6(t)
 						clientPort := 12345
 						serverPort := 54321
 						serverSocket := "[" + localIP + "]" + ":" + strconv.Itoa(serverPort)
-<<<<<<< HEAD
-						var testPort1 uint16 = 55555
-						testIpPort1 := "[" + localIP + "]" + ":" + strconv.Itoa(int(htons(testPort1)))
-						testListener1, err := net.Listen("tcp6", testIpPort1)
-						if err != nil {
-							t.Fatalf("Failed to listen on testIpPort: %v", err)
-						}
-						defer testListener1.Close()
-						var testPort2 uint16 = 55556
-						testIpPort2 := "[" + localIP + "]" + ":" + strconv.Itoa(int(htons(testPort2)))
-						testListener2, err := net.Listen("tcp6", testIpPort2)
-						if err != nil {
-							t.Fatalf("Failed to listen on testIpPort: %v", err)
-						}
-						defer testListener2.Close()
-
-						// record_kmesh_managed_ip
-						enableAddr := "[" + constants.ControlCommandIp6 + "]" + ":" + strconv.Itoa(int(constants.OperEnableControl))
-						(&net.Dialer{
-=======
 						listener, err := net.Listen("tcp6", serverSocket)
 						if err != nil {
 							t.Fatalf("Failed to start TCP server: %v", err)
@@ -2807,163 +998,11 @@
 
 						// try to connect to the server using the specified client port
 						conn, err := (&net.Dialer{
->>>>>>> 0847367f
 							LocalAddr: &net.TCPAddr{
 								IP:   net.ParseIP(localIP),
 								Port: clientPort,
 							},
 							Timeout: 2 * time.Second,
-<<<<<<< HEAD
-						}).Dial("tcp6", enableAddr)
-
-						//frontend map
-						type ip_addr struct {
-							Raw [16]byte
-						}
-						type frontend_key struct {
-							Addr ip_addr
-						}
-						type frontend_value struct {
-							UpstreamID uint32
-						}
-						FrontendMap := coll.Maps["km_frontend"]
-						var f_key frontend_key
-
-						ip6 := net.ParseIP(localIP).To16()
-						if ip6 == nil {
-							t.Fatalf("invalid IPv6 address")
-						}
-						copy(f_key.Addr.Raw[:], ip6)
-						//value
-						f_val := frontend_value{
-							UpstreamID: 1,
-						}
-						if err := FrontendMap.Update(&f_key, &f_val, ebpf.UpdateAny); err != nil {
-							log.Fatalf("Update failed: %v", err)
-						}
-
-						//service map
-						ServiceMap := coll.Maps["km_service"]
-						const MAX_SERVICE_COUNT = 10
-						type service_key struct {
-							ServiceID uint32
-						}
-						type service_value struct {
-							PrioEndpointCount [7]uint32
-							LbPolicy          uint32
-							ServicePort       [10]uint32
-							TargetPort        [10]uint32
-							WpAddr            ip_addr
-							WaypointPort      uint32
-						}
-						//key
-						s_key := service_key{
-							ServiceID: 1,
-						}
-						wpIP := net.ParseIP(localIP).To16()
-						s_val := service_value{
-							LbPolicy: 0,
-							PrioEndpointCount: [7]uint32{
-								2, 0, 0, 0, 0, 0, 0,
-							},
-							ServicePort: [10]uint32{
-								uint32(htons(uint16(serverPort))), 0, 0, 0, 0, 0, 0, 0, 0, 0,
-							},
-							TargetPort: [10]uint32{
-								uint32(testPort2),
-							},
-							WpAddr:       ip_addr{Raw: [16]byte{}},
-							WaypointPort: 0,
-						}
-						// WpAddr
-						copy(s_val.WpAddr.Raw[:], wpIP)
-						if err := ServiceMap.Update(&s_key, &s_val, ebpf.UpdateAny); err != nil {
-							log.Fatalf("Update failed: %v", err)
-						}
-
-						//endpoint
-						type endpoint_key struct {
-							service_id    uint32
-							backend_index uint32 //rand_k
-							prio          uint32
-						}
-						type endpoint_value struct {
-							backend_uid uint32
-						}
-						//1
-						e_key := endpoint_key{
-							service_id:    1,
-							backend_index: 1,
-							prio:          0,
-						}
-						e_val := endpoint_value{
-							backend_uid: 2,
-						}
-						EndpointMap := coll.Maps["km_endpoint"]
-						if err := EndpointMap.Update(&e_key, &e_val, ebpf.UpdateAny); err != nil {
-							log.Fatalf("Update failed: %v", err)
-						}
-						//2
-						e_key = endpoint_key{
-							service_id:    1,
-							backend_index: 2,
-							prio:          0,
-						}
-						e_val = endpoint_value{
-							backend_uid: 6,
-						}
-						if err := EndpointMap.Update(&e_key, &e_val, ebpf.UpdateAny); err != nil {
-							log.Fatalf("Update failed: %v", err)
-						}
-
-						//backend
-						BackendMap := coll.Maps["km_backend"]
-						type backend_key struct {
-							BackendUID uint32
-						}
-
-						type backend_value struct {
-							Addr         ip_addr
-							ServiceCount uint32
-							Service      [MAX_SERVICE_COUNT]uint32
-							WpAddr       ip_addr
-							WaypointPort uint32
-						}
-						//1
-						b_key := backend_key{
-							BackendUID: 2,
-						}
-						wpIP = net.ParseIP(localIP).To16()
-						b_val := backend_value{
-							Addr:         ip_addr{Raw: [16]byte{}},
-							ServiceCount: 0,
-							Service:      [MAX_SERVICE_COUNT]uint32{},
-							WpAddr:       ip_addr{Raw: [16]byte{}},
-							WaypointPort: uint32(testPort1),
-						}
-						copy(b_val.WpAddr.Raw[:], wpIP)
-						if err := BackendMap.Update(&b_key, &b_val, ebpf.UpdateAny); err != nil {
-							log.Fatalf("Update failed: %v", err)
-						}
-						//2
-						b_key = backend_key{
-							BackendUID: 6,
-						}
-						IP := net.ParseIP(localIP).To16()
-						b_val = backend_value{
-							Addr:         ip_addr{Raw: [16]byte{}},
-							ServiceCount: 0,
-							Service:      [MAX_SERVICE_COUNT]uint32{},
-							WpAddr:       ip_addr{Raw: [16]byte{}},
-							WaypointPort: 0,
-						}
-						copy(b_val.Addr.Raw[:], IP)
-						if err := BackendMap.Update(&b_key, &b_val, ebpf.UpdateAny); err != nil {
-							log.Fatalf("Update failed: %v", err)
-						}
-
-						listener, err := net.Listen("tcp6", serverSocket)
-=======
 						}).Dial("tcp6", serverSocket)
 						if err != nil {
 							t.Logf("accept failed: %v", err)
@@ -3145,15 +1184,11 @@
 
 						// Create a TCP server listener
 						listener, err := net.Listen("tcp4", serverSocket)
->>>>>>> 0847367f
 						if err != nil {
 							t.Fatalf("Failed to start TCP server: %v", err)
 						}
 						defer listener.Close()
-<<<<<<< HEAD
-=======
-
->>>>>>> 0847367f
+
 						// try to connect to the server using the specified client port
 						conn, err := (&net.Dialer{
 							LocalAddr: &net.TCPAddr{
@@ -3161,24 +1196,6 @@
 								Port: clientPort,
 							},
 							Timeout: 2 * time.Second,
-<<<<<<< HEAD
-						}).Dial("tcp6", serverSocket)
-						if err != nil {
-							t.Fatalf("Dial failed: %v", err)
-						}
-						defer conn.Close()
-						//test
-						remoteAddr := conn.RemoteAddr().String()
-						t.Logf("Actual connected to: %s", remoteAddr)
-						host, port, err := net.SplitHostPort(remoteAddr)
-						if err != nil {
-							t.Fatalf("Failed to parse remote address: %v", err)
-						}
-						t.Logf("Host: %s, Port: %s", host, port)
-					}},
-				{
-					name: "BPF_CGROUP_SOCK_CONNECT6_service_no_waypoint_lb_locality_failover_handle",
-=======
 						}).Dial("tcp4", serverSocket)
 						if err != nil {
 							t.Fatalf("Failed to connect to server: %v", err)
@@ -3269,205 +1286,16 @@
 					}},
 				{
 					name: "CgroupEgress_observe_on_data",
->>>>>>> 0847367f
 					workFunc: func(t *testing.T, cgroupPath, objFilePath string) {
 						// mount cgroup2
 						mount_cgroup2(t, cgroupPath)
 						defer syscall.Unmount(cgroupPath, 0)
 						//load the eBPF program
-<<<<<<< HEAD
-						coll, lk := load_bpf_prog_to_cgroup(t, objFilePath, "cgroup_connect4_prog", cgroupPath)
-=======
 						coll, lk := load_bpf_prog_to_cgroup(t, objFilePath, "cgroup_skb_egress_prog", cgroupPath)
->>>>>>> 0847367f
 						defer coll.Close()
 						defer lk.Close()
 						// Set the BPF configuration
 						setBpfConfig(t, coll, &factory.GlobalBpfConfig{
-<<<<<<< HEAD
-							BpfLogLevel:  constants.BPF_LOG_DEBUG,
-							AuthzOffload: constants.DISABLED,
-						})
-						startLogReader(coll)
-
-						// record_kmesh_managed_netns_cookie
-						localIP := get_local_ipv6(t)
-						clientPort := 12345
-						serverPort := 54321
-						serverSocket := "[" + localIP + "]" + ":" + strconv.Itoa(serverPort)
-						var testPort1 uint16 = 55555
-						testIpPort1 := "[" + localIP + "]" + ":" + strconv.Itoa(int(htons(testPort1)))
-						testListener1, err := net.Listen("tcp6", testIpPort1)
-						if err != nil {
-							t.Fatalf("Failed to listen on testIpPort: %v", err)
-						}
-						defer testListener1.Close()
-						var testPort2 uint16 = 55556
-						testIpPort2 := "[" + localIP + "]" + ":" + strconv.Itoa(int(htons(testPort2)))
-						testListener2, err := net.Listen("tcp6", testIpPort2)
-						if err != nil {
-							t.Fatalf("Failed to listen on testIpPort: %v", err)
-						}
-						defer testListener2.Close()
-
-						// record_kmesh_managed_ip
-						enableAddr := "[" + constants.ControlCommandIp6 + "]" + ":" + strconv.Itoa(int(constants.OperEnableControl))
-						(&net.Dialer{
-							LocalAddr: &net.TCPAddr{
-								IP:   net.ParseIP(localIP),
-								Port: clientPort,
-							},
-							Timeout: 2 * time.Second,
-						}).Dial("tcp6", enableAddr)
-
-						//frontend map
-						type ip_addr struct {
-							Raw [16]byte
-						}
-						type frontend_key struct {
-							Addr ip_addr
-						}
-						type frontend_value struct {
-							UpstreamID uint32
-						}
-						FrontendMap := coll.Maps["km_frontend"]
-						var f_key frontend_key
-
-						ip6 := net.ParseIP(localIP).To16()
-						if ip6 == nil {
-							t.Fatalf("invalid IPv6 address")
-						}
-						copy(f_key.Addr.Raw[:], ip6)
-						//value
-						f_val := frontend_value{
-							UpstreamID: 1,
-						}
-						if err := FrontendMap.Update(&f_key, &f_val, ebpf.UpdateAny); err != nil {
-							log.Fatalf("Update failed: %v", err)
-						}
-
-						//service map
-						ServiceMap := coll.Maps["km_service"]
-						const MAX_SERVICE_COUNT = 10
-						type service_key struct {
-							ServiceID uint32
-						}
-						type service_value struct {
-							PrioEndpointCount [7]uint32
-							LbPolicy          uint32
-							ServicePort       [10]uint32
-							TargetPort        [10]uint32
-							WpAddr            ip_addr
-							WaypointPort      uint32
-						}
-						//key
-						s_key := service_key{
-							ServiceID: 1,
-						}
-						wpIP := net.ParseIP(localIP).To16()
-						s_val := service_value{
-							LbPolicy: 0,
-							PrioEndpointCount: [7]uint32{
-								0, 0, 0, 0, 0, 2, 0,
-							},
-							ServicePort: [10]uint32{
-								uint32(htons(uint16(serverPort))), 0, 0, 0, 0, 0, 0, 0, 0, 0,
-							},
-							TargetPort: [10]uint32{
-								uint32(testPort2),
-							},
-							WpAddr:       ip_addr{Raw: [16]byte{}},
-							WaypointPort: 0,
-						}
-						// WpAddr
-						copy(s_val.WpAddr.Raw[:], wpIP)
-						if err := ServiceMap.Update(&s_key, &s_val, ebpf.UpdateAny); err != nil {
-							log.Fatalf("Update failed: %v", err)
-						}
-
-						//endpoint
-						type endpoint_key struct {
-							service_id    uint32
-							prio          uint32
-							backend_index uint32 //rand_k
-						}
-						type endpoint_value struct {
-							backend_uid uint32
-						}
-						//1
-						e_key := endpoint_key{
-							service_id:    1,
-							prio:          5,
-							backend_index: 1,
-						}
-						e_val := endpoint_value{
-							backend_uid: 2,
-						}
-						EndpointMap := coll.Maps["km_endpoint"]
-						if err := EndpointMap.Update(&e_key, &e_val, ebpf.UpdateAny); err != nil {
-							log.Fatalf("Update failed: %v", err)
-						}
-						//2
-						e_key = endpoint_key{
-							service_id:    1,
-							prio:          5,
-							backend_index: 2,
-						}
-						e_val = endpoint_value{
-							backend_uid: 6,
-						}
-						if err := EndpointMap.Update(&e_key, &e_val, ebpf.UpdateAny); err != nil {
-							log.Fatalf("Update failed: %v", err)
-						}
-
-						//backend
-						BackendMap := coll.Maps["km_backend"]
-						type backend_key struct {
-							BackendUID uint32
-						}
-
-						type backend_value struct {
-							Addr         ip_addr
-							ServiceCount uint32
-							Service      [MAX_SERVICE_COUNT]uint32
-							WpAddr       ip_addr
-							WaypointPort uint32
-						}
-						//1
-						b_key := backend_key{
-							BackendUID: 2,
-						}
-						wpIP = net.ParseIP(localIP).To16()
-						b_val := backend_value{
-							Addr:         ip_addr{Raw: [16]byte{}},
-							ServiceCount: 0,
-							Service:      [MAX_SERVICE_COUNT]uint32{},
-							WpAddr:       ip_addr{Raw: [16]byte{}},
-							WaypointPort: uint32(testPort1),
-						}
-						copy(b_val.WpAddr.Raw[:], wpIP)
-						if err := BackendMap.Update(&b_key, &b_val, ebpf.UpdateAny); err != nil {
-							log.Fatalf("Update failed: %v", err)
-						}
-						//2
-						b_key = backend_key{
-							BackendUID: 6,
-						}
-						IP := net.ParseIP(localIP).To16()
-						b_val = backend_value{
-							Addr:         ip_addr{Raw: [16]byte{}},
-							ServiceCount: 0,
-							Service:      [MAX_SERVICE_COUNT]uint32{},
-							WpAddr:       ip_addr{Raw: [16]byte{}},
-							WaypointPort: 0,
-						}
-						copy(b_val.Addr.Raw[:], IP)
-						if err := BackendMap.Update(&b_key, &b_val, ebpf.UpdateAny); err != nil {
-							log.Fatalf("Update failed: %v", err)
-						}
-
-						listener, err := net.Listen("tcp6", serverSocket)
-=======
 							BpfLogLevel:          constants.BPF_LOG_DEBUG,
 							AuthzOffload:         constants.DISABLED,
 							EnablePeriodicReport: constants.ENABLED,
@@ -3512,15 +1340,11 @@
 
 						// Create a TCP server listener
 						listener, err := net.Listen("tcp4", serverSocket)
->>>>>>> 0847367f
 						if err != nil {
 							t.Fatalf("Failed to start TCP server: %v", err)
 						}
 						defer listener.Close()
-<<<<<<< HEAD
-=======
-
->>>>>>> 0847367f
+
 						// try to connect to the server using the specified client port
 						conn, err := (&net.Dialer{
 							LocalAddr: &net.TCPAddr{
@@ -3528,21 +1352,6 @@
 								Port: clientPort,
 							},
 							Timeout: 2 * time.Second,
-<<<<<<< HEAD
-						}).Dial("tcp6", serverSocket)
-						if err != nil {
-							t.Fatalf("Dial failed: %v", err)
-						}
-						defer conn.Close()
-						//test
-						remoteAddr := conn.RemoteAddr().String()
-						t.Logf("Actual connected to: %s", remoteAddr)
-						host, port, err := net.SplitHostPort(remoteAddr)
-						if err != nil {
-							t.Fatalf("Failed to parse remote address: %v", err)
-						}
-						t.Logf("Host: %s, Port: %s", host, port)
-=======
 						}).Dial("tcp4", serverSocket)
 						if err != nil {
 							t.Fatalf("Failed to connect to server: %v", err)
@@ -3629,7 +1438,6 @@
 							fmt.Printf("  total_retrans  : %d\n", info.TotalRetrans)
 							fmt.Printf("  lost_out       : %d\n", info.LostOut)
 						}
->>>>>>> 0847367f
 					}},
 			},
 		},
@@ -3638,12 +1446,9 @@
 		t.Run(tt.objFilename, tt.run())
 	}
 }
-<<<<<<< HEAD
-=======
 
 // converts a uint32 IPv4 address into a dotted-decimal string
 
->>>>>>> 0847367f
 func load_bpf_prog_to_cgroup(t *testing.T, objFilename string, progName string, cgroupPath string) (*ebpf.Collection, link.Link) {
 	if cgroupPath == "" {
 		t.Fatal("cgroupPath is empty")
@@ -3673,39 +1478,2236 @@
 		Attach:  spec.Programs[progName].AttachType,
 		Program: coll.Programs[progName],
 	})
-<<<<<<< HEAD
-=======
 	t.Log(spec.Programs[progName].AttachType)
->>>>>>> 0847367f
 	if err != nil {
 		coll.Close()
 		t.Fatalf("Failed to attach cgroup: %v", err)
 	}
 	return coll, lk
 }
-<<<<<<< HEAD
-func htons(i uint16) uint16 {
-	return (i<<8)&0xff00 | i>>8
-}
-
-// Get IPv6 address
-func get_local_ipv6(t *testing.T) string {
-	testConn, testErr := net.Dial("tcp6", "[2001:4860:4860::8888]:53")
-	if testErr != nil {
-		t.Skipf("Skipping IPv6 test: network not reachable (%v)", testErr)
-	}
-	defer testConn.Close()
-
-	localAddr, _, err := net.SplitHostPort(testConn.LocalAddr().String())
-	if err != nil {
-		t.Fatalf("Failed to extract host from address: %v", err)
-	}
-	t.Log(localAddr)
-	return localAddr
-=======
 func printIPv4(ip uint32) string {
 	b := make([]byte, 4)
 	binary.BigEndian.PutUint32(b, ip)
 	return net.IP(b).String()
->>>>>>> 0847367f
+}
+
+func testCgroupSock(t *testing.T) {
+	tests := []unitTests_BUILD_CONTEXT{
+		{
+			objFilename: "workload_cgroup_sock_test.o",
+			uts: []unitTest_BUILD_CONTEXT{
+				{
+					name: "BPF_CGROUP_SOCK_CONNECT4_handle_kmesh_manage_process",
+					workFunc: func(t *testing.T, cgroupPath, objFilePath string) {
+						// mount cgroup2
+						mount_cgroup2(t, cgroupPath)
+						defer syscall.Unmount(cgroupPath, 0)
+						//load the eBPF program
+						coll, lk := load_bpf_prog_to_cgroup(t, objFilePath, "cgroup_connect4_prog", cgroupPath)
+						defer coll.Close()
+						defer lk.Close()
+						// Set the BPF configuration
+						setBpfConfig(t, coll, &factory.GlobalBpfConfig{
+							BpfLogLevel:  constants.BPF_LOG_DEBUG,
+							AuthzOffload: constants.DISABLED,
+						})
+						startLogReader(coll)
+
+						// record_kmesh_managed_netns_cookie
+						enableAddr := constants.ControlCommandIp4 + ":" + strconv.Itoa(int(constants.OperEnableControl))
+						net.DialTimeout("tcp4", enableAddr, 2*time.Second)
+						// Get the km_manage map from the collection
+						kmManageMap := coll.Maps["km_manage"]
+						if kmManageMap == nil {
+							t.Fatal("Failed to get km_manage map from collection")
+						}
+						var (
+							key   [16]byte
+							value uint32
+						)
+
+						iter := kmManageMap.Iterate()
+						count := 0
+
+						for iter.Next(&key, &value) {
+							netnsCookie := binary.LittleEndian.Uint64(key[:8])
+							t.Logf("Entry %d: netns_cookie=%d, value=%d", count+1, netnsCookie, value)
+							count++
+						}
+						if err := iter.Err(); err != nil {
+							t.Fatalf("Iterate error: %v", err)
+						}
+
+						if count != 1 {
+							t.Fatalf("Expected 1 entry in km_manage map, but got %d", count)
+						}
+						// remove_kmesh_managed_netns_cookie
+						disableAddr := constants.ControlCommandIp4 + ":" + strconv.Itoa(int(constants.OperDisableControl))
+						net.DialTimeout("tcp4", disableAddr, 2*time.Second)
+
+						iter = kmManageMap.Iterate()
+						count = 0
+						for iter.Next(&key, &value) {
+							count++
+						}
+
+						if err := iter.Err(); err != nil {
+							t.Fatalf("Iterate error: %v", err)
+						}
+						if count != 0 {
+							t.Fatalf("Expected 0 entry in km_manage map, but got %d", count)
+						}
+					}},
+				{
+					name: "BPF_CGROUP_SOCK_CONNECT4_backend_no_waypoint",
+					workFunc: func(t *testing.T, cgroupPath, objFilePath string) {
+						// mount cgroup2
+						mount_cgroup2(t, cgroupPath)
+						defer syscall.Unmount(cgroupPath, 0)
+						//load the eBPF program
+						coll, lk := load_bpf_prog_to_cgroup(t, objFilePath, "cgroup_connect4_prog", cgroupPath)
+						defer coll.Close()
+						defer lk.Close()
+						// Set the BPF configuration
+						setBpfConfig(t, coll, &factory.GlobalBpfConfig{
+							BpfLogLevel:  constants.BPF_LOG_DEBUG,
+							AuthzOffload: constants.DISABLED,
+						})
+						startLogReader(coll)
+
+						// record_kmesh_managed_netns_cookie
+						localIP := get_local_ipv4(t)
+						clientPort := 12345
+						serverPort := 54321
+						serverSocket := localIP + ":" + strconv.Itoa(serverPort)
+						// record_kmesh_managed_ip
+						enableAddr := constants.ControlCommandIp4 + ":" + strconv.Itoa(int(constants.OperEnableControl))
+						(&net.Dialer{
+							LocalAddr: &net.TCPAddr{
+								IP:   net.ParseIP(localIP),
+								Port: clientPort,
+							},
+							Timeout: 2 * time.Second,
+						}).Dial("tcp4", enableAddr)
+						//populate the frontend map
+						type ip_addr struct {
+							Raw [16]byte
+						}
+
+						type frontend_key struct {
+							Addr ip_addr
+						}
+
+						type frontend_value struct {
+							UpstreamID uint32
+						}
+
+						FrontendMap := coll.Maps["km_frontend"]
+						var f_key frontend_key
+						ip4 := net.ParseIP(localIP).To4()
+						if ip4 == nil {
+							t.Fatalf("invalid IPv4 address")
+						}
+						copy(f_key.Addr.Raw[0:4], ip4)
+						//construct the value
+						f_val := frontend_value{
+							UpstreamID: 1,
+						}
+						if err := FrontendMap.Update(&f_key, &f_val, ebpf.UpdateAny); err != nil {
+							t.Fatalf("Update failed: %v", err)
+						}
+						//populate the km_backend
+						BackendMap := coll.Maps["km_backend"]
+						const MAX_SERVICE_COUNT = 10
+						type backend_key struct {
+							BackendUID uint32
+						}
+
+						type backend_value struct {
+							Addr         ip_addr
+							ServiceCount uint32
+							Service      [MAX_SERVICE_COUNT]uint32
+							WpAddr       ip_addr
+							WaypointPort uint32
+						}
+						//construct the key
+						b_key := backend_key{
+							BackendUID: 1,
+						}
+						//construct the value
+						b_val := backend_value{
+							Addr:         ip_addr{Raw: [16]byte{}},
+							ServiceCount: 0,
+							Service:      [MAX_SERVICE_COUNT]uint32{},
+							WpAddr:       ip_addr{Raw: [16]byte{}},
+							WaypointPort: 0,
+						}
+
+						if err := BackendMap.Update(&b_key, &b_val, ebpf.UpdateAny); err != nil {
+							t.Fatalf("Update failed: %v", err)
+						}
+						listener, err := net.Listen("tcp4", serverSocket)
+						if err != nil {
+							t.Fatalf("Failed to start TCP server: %v", err)
+						}
+						defer listener.Close()
+
+						// try to connect to the server using the specified client port
+						conn, err := (&net.Dialer{
+							LocalAddr: &net.TCPAddr{
+								IP:   net.ParseIP(localIP),
+								Port: clientPort,
+							},
+							Timeout: 2 * time.Second,
+						}).Dial("tcp4", serverSocket)
+						if err != nil {
+							t.Fatalf("Failed to connect to TCP server: %v", serverSocket)
+						}
+						defer conn.Close()
+						//check
+						remoteAddr := conn.RemoteAddr().String()
+						t.Logf("Actual connected to: %s", remoteAddr)
+
+						host, port, err := net.SplitHostPort(remoteAddr)
+						if err != nil {
+							t.Fatalf("Failed to parse remote address: %v", err)
+						}
+						expectedIP := localIP
+						expectedPort := strconv.Itoa(serverPort)
+
+						if host != expectedIP || port != expectedPort {
+							t.Fatalf("Expected redirected to %s:%s, but got %s:%s", expectedIP, expectedPort, host, port)
+						}
+					}},
+				{
+					name: "BPF_CGROUP_SOCK_CONNECT4_backend_yes_waypoint",
+					workFunc: func(t *testing.T, cgroupPath, objFilePath string) {
+						// mount cgroup2
+						mount_cgroup2(t, cgroupPath)
+						defer syscall.Unmount(cgroupPath, 0)
+						//load the eBPF program
+						coll, lk := load_bpf_prog_to_cgroup(t, objFilePath, "cgroup_connect4_prog", cgroupPath)
+						defer coll.Close()
+						defer lk.Close()
+						// Set the BPF configuration
+						setBpfConfig(t, coll, &factory.GlobalBpfConfig{
+							BpfLogLevel:  constants.BPF_LOG_DEBUG,
+							AuthzOffload: constants.DISABLED,
+						})
+						startLogReader(coll)
+
+						// record_kmesh_managed_netns_cookie
+						localIP := get_local_ipv4(t)
+						clientPort := 12345
+						serverPort := 54321
+						serverSocket := localIP + ":" + strconv.Itoa(serverPort)
+						var testPort uint16 = 55555
+						testIpPort := localIP + ":" + strconv.Itoa(int(htons(testPort)))
+						testListener, err := net.Listen("tcp4", testIpPort)
+						if err != nil {
+							t.Fatalf("Failed to listen on test port %s: %v", testIpPort, err)
+						}
+						defer testListener.Close()
+						// record_kmesh_managed_ip
+						enableAddr := constants.ControlCommandIp4 + ":" + strconv.Itoa(int(constants.OperEnableControl))
+
+						(&net.Dialer{
+							LocalAddr: &net.TCPAddr{
+								IP:   net.ParseIP(localIP),
+								Port: clientPort,
+							},
+							Timeout: 2 * time.Second,
+						}).Dial("tcp4", enableAddr)
+						//populate the frontend map
+						type ip_addr struct {
+							Raw [16]byte
+						}
+
+						type frontend_key struct {
+							Addr ip_addr
+						}
+
+						type frontend_value struct {
+							UpstreamID uint32
+						}
+
+						FrontendMap := coll.Maps["km_frontend"]
+						var f_key frontend_key
+						ip4 := net.ParseIP(localIP).To4()
+						if ip4 == nil {
+							t.Fatalf("invalid IPv4 address")
+						}
+						copy(f_key.Addr.Raw[0:4], ip4)
+						//construct the value
+						f_val := frontend_value{
+							UpstreamID: 1,
+						}
+						if err := FrontendMap.Update(&f_key, &f_val, ebpf.UpdateAny); err != nil {
+							t.Fatalf("Update failed: %v", err)
+						}
+						//populate km_backend
+						BackendMap := coll.Maps["km_backend"]
+						const MAX_SERVICE_COUNT = 10
+						type backend_key struct {
+							BackendUID uint32
+						}
+
+						type backend_value struct {
+							Addr         ip_addr
+							ServiceCount uint32
+							Service      [MAX_SERVICE_COUNT]uint32
+							WpAddr       ip_addr
+							WaypointPort uint32
+						}
+						//construct the key
+						b_key := backend_key{
+							BackendUID: 1,
+						}
+						wpIP := net.ParseIP(localIP).To4()
+						//construct the value
+						b_val := backend_value{
+							Addr:         ip_addr{Raw: [16]byte{}},
+							ServiceCount: 0,
+							Service:      [MAX_SERVICE_COUNT]uint32{},
+							WpAddr:       ip_addr{Raw: [16]byte{}},
+							WaypointPort: uint32(testPort),
+						}
+						//populate WpAddr
+						copy(b_val.WpAddr.Raw[0:4], wpIP)
+						if err := BackendMap.Update(&b_key, &b_val, ebpf.UpdateAny); err != nil {
+							t.Fatalf("Update failed: %v", err)
+						}
+						listener, err := net.Listen("tcp4", serverSocket)
+						if err != nil {
+							t.Fatalf("Failed to start TCP server: %v", err)
+						}
+						defer listener.Close()
+
+						// try to connect to the server using the specified client port
+						conn, err := (&net.Dialer{
+							LocalAddr: &net.TCPAddr{
+								IP:   net.ParseIP(localIP),
+								Port: clientPort,
+							},
+							Timeout: 2 * time.Second,
+						}).Dial("tcp4", serverSocket)
+						if err != nil {
+							t.Fatalf("Dial failed: %v", err)
+						}
+						defer conn.Close()
+						//check
+						remoteAddr := conn.RemoteAddr().String()
+						t.Logf("Actual connected to: %s", remoteAddr)
+
+						host, port, err := net.SplitHostPort(remoteAddr)
+						if err != nil {
+							t.Fatalf("Failed to parse remote address: %v", err)
+						}
+						expectedIP := localIP
+						expectedPort := strconv.Itoa(int(htons(testPort)))
+
+						if host != expectedIP || port != expectedPort {
+							t.Fatalf("Expected redirected to %s:%s, but got %s:%s", expectedIP, expectedPort, host, port)
+						}
+					}},
+				{
+					name: "BPF_CGROUP_SOCK_CONNECT4_service_yes_waypoint",
+					workFunc: func(t *testing.T, cgroupPath, objFilePath string) {
+						// mount cgroup2
+						mount_cgroup2(t, cgroupPath)
+						defer syscall.Unmount(cgroupPath, 0)
+						//load the eBPF program
+						coll, lk := load_bpf_prog_to_cgroup(t, objFilePath, "cgroup_connect4_prog", cgroupPath)
+						defer coll.Close()
+						defer lk.Close()
+						// Set the BPF configuration
+						setBpfConfig(t, coll, &factory.GlobalBpfConfig{
+							BpfLogLevel:  constants.BPF_LOG_DEBUG,
+							AuthzOffload: constants.DISABLED,
+						})
+						startLogReader(coll)
+
+						// record_kmesh_managed_netns_cookie
+						localIP := get_local_ipv4(t)
+						clientPort := 12345
+						serverPort := 54321
+						serverSocket := localIP + ":" + strconv.Itoa(serverPort)
+						var testPort uint16 = 55555
+						testIpPort := localIP + ":" + strconv.Itoa(int(htons(testPort)))
+						testListener, err := net.Listen("tcp4", testIpPort)
+						if err != nil {
+							t.Fatalf("Failed to listen on testIpPort: %v", err)
+						}
+						defer testListener.Close()
+						// record_kmesh_managed_ip
+						enableAddr := constants.ControlCommandIp4 + ":" + strconv.Itoa(int(constants.OperEnableControl))
+						(&net.Dialer{
+							LocalAddr: &net.TCPAddr{
+								IP:   net.ParseIP(localIP),
+								Port: clientPort,
+							},
+							Timeout: 2 * time.Second,
+						}).Dial("tcp4", enableAddr)
+						//insert frontend map
+						type ip_addr struct {
+							Raw [16]byte
+						}
+						type frontend_key struct {
+							Addr ip_addr
+						}
+						type frontend_value struct {
+							UpstreamID uint32
+						}
+						FrontendMap := coll.Maps["km_frontend"]
+						var f_key frontend_key
+						ip4 := net.ParseIP(localIP).To4()
+						if ip4 == nil {
+							t.Fatalf("invalid IPv4 address")
+						}
+						copy(f_key.Addr.Raw[0:4], ip4)
+						// insert value
+						f_val := frontend_value{
+							UpstreamID: 1,
+						}
+						if err := FrontendMap.Update(&f_key, &f_val, ebpf.UpdateAny); err != nil {
+							t.Fatalf("Update failed: %v", err)
+						}
+						ServiceMap := coll.Maps["km_service"]
+						type service_key struct {
+							ServiceID uint32
+						}
+
+						type service_value struct {
+							PrioEndpointCount [7]uint32
+							LbPolicy          uint32
+							ServicePort       [10]uint32
+							TargetPort        [10]uint32
+							WpAddr            ip_addr
+							WaypointPort      uint32
+						}
+						//insert key
+						s_key := service_key{
+							ServiceID: 1,
+						}
+
+						wpIP := net.ParseIP(localIP).To4()
+						//insert value
+						s_val := service_value{
+							WpAddr:       ip_addr{Raw: [16]byte{}},
+							WaypointPort: uint32(testPort),
+						}
+						//insert WpAddr
+						copy(s_val.WpAddr.Raw[0:4], wpIP)
+						if err := ServiceMap.Update(&s_key, &s_val, ebpf.UpdateAny); err != nil {
+							t.Fatalf("Update failed: %v", err)
+						}
+
+						listener, err := net.Listen("tcp4", serverSocket)
+						if err != nil {
+							t.Fatalf("Failed to start TCP server: %v", err)
+						}
+						defer listener.Close()
+
+						// try to connect to the server using the specified client port
+						conn, err := (&net.Dialer{
+							LocalAddr: &net.TCPAddr{
+								IP:   net.ParseIP(localIP),
+								Port: clientPort,
+							},
+							Timeout: 2 * time.Second,
+						}).Dial("tcp4", serverSocket)
+						if err != nil {
+							t.Fatalf("Dial failed: %v", err)
+						}
+						defer conn.Close()
+						//check
+						remoteAddr := conn.RemoteAddr().String()
+						t.Logf("Actual connected to: %s", remoteAddr)
+
+						host, port, err := net.SplitHostPort(remoteAddr)
+						if err != nil {
+							t.Fatalf("Failed to parse remote address: %v", err)
+						}
+						expectedIP := localIP
+						expectedPort := strconv.Itoa(int(htons(testPort)))
+
+						if host != expectedIP || port != expectedPort {
+							t.Fatalf("Expected redirected to %s:%s, but got %s:%s", expectedIP, expectedPort, host, port)
+						}
+					}},
+				{
+					name: "BPF_CGROUP_SOCK_CONNECT4_service_no_waypoint_lb_random_handle",
+					workFunc: func(t *testing.T, cgroupPath, objFilePath string) {
+						// mount cgroup2
+						mount_cgroup2(t, cgroupPath)
+						defer syscall.Unmount(cgroupPath, 0)
+						//load the eBPF program
+						coll, lk := load_bpf_prog_to_cgroup(t, objFilePath, "cgroup_connect4_prog", cgroupPath)
+						defer coll.Close()
+						defer lk.Close()
+						// Set the BPF configuration
+						setBpfConfig(t, coll, &factory.GlobalBpfConfig{
+							BpfLogLevel:  constants.BPF_LOG_DEBUG,
+							AuthzOffload: constants.DISABLED,
+						})
+						startLogReader(coll)
+
+						// record_kmesh_managed_netns_cookie
+						localIP := get_local_ipv4(t)
+						clientPort := 12345
+						serverPort := 54321
+						serverSocket := localIP + ":" + strconv.Itoa(serverPort)
+						var testPort1 uint16 = 55555
+						testIpPort1 := localIP + ":" + strconv.Itoa(int(htons(testPort1)))
+						testListener1, err := net.Listen("tcp4", testIpPort1)
+						if err != nil {
+							t.Fatalf("Failed to listen on testIpPort: %v", err)
+						}
+						defer testListener1.Close()
+						var testPort2 uint16 = 55556
+						testIpPort2 := localIP + ":" + strconv.Itoa(int(htons(testPort2)))
+						testListener2, err := net.Listen("tcp4", testIpPort2)
+						if err != nil {
+							t.Fatalf("Failed to listen on testIpPort: %v", err)
+						}
+						defer testListener2.Close()
+
+						// record_kmesh_managed_ip
+						enableAddr := constants.ControlCommandIp4 + ":" + strconv.Itoa(int(constants.OperEnableControl))
+						(&net.Dialer{
+							LocalAddr: &net.TCPAddr{
+								IP:   net.ParseIP(localIP),
+								Port: clientPort,
+							},
+							Timeout: 2 * time.Second,
+						}).Dial("tcp4", enableAddr)
+
+						//frontend map
+						type ip_addr struct {
+							Raw [16]byte
+						}
+						type frontend_key struct {
+							Addr ip_addr
+						}
+						type frontend_value struct {
+							UpstreamID uint32
+						}
+						FrontendMap := coll.Maps["km_frontend"]
+						var f_key frontend_key
+
+						ip4 := net.ParseIP(localIP).To4()
+						if ip4 == nil {
+							t.Fatalf("invalid IPv4 address")
+						}
+						copy(f_key.Addr.Raw[0:4], ip4)
+						//value
+						f_val := frontend_value{
+							UpstreamID: 1,
+						}
+						if err := FrontendMap.Update(&f_key, &f_val, ebpf.UpdateAny); err != nil {
+							log.Fatalf("Update failed: %v", err)
+						}
+
+						//service map
+						ServiceMap := coll.Maps["km_service"]
+						const MAX_SERVICE_COUNT = 10
+						type service_key struct {
+							ServiceID uint32
+						}
+						type service_value struct {
+							PrioEndpointCount [7]uint32
+							LbPolicy          uint32
+							ServicePort       [10]uint32
+							TargetPort        [10]uint32
+							WpAddr            ip_addr
+							WaypointPort      uint32
+						}
+						//key
+						s_key := service_key{
+							ServiceID: 1,
+						}
+						wpIP := net.ParseIP(localIP).To4()
+						s_val := service_value{
+							LbPolicy: 0,
+							PrioEndpointCount: [7]uint32{
+								2, 0, 0, 0, 0, 0, 0,
+							},
+							ServicePort: [10]uint32{
+								uint32(htons(uint16(serverPort))), 0, 0, 0, 0, 0, 0, 0, 0, 0,
+							},
+							TargetPort: [10]uint32{
+								uint32(testPort2),
+							},
+							WpAddr:       ip_addr{Raw: [16]byte{}},
+							WaypointPort: 0,
+						}
+						// WpAddr
+						copy(s_val.WpAddr.Raw[0:4], wpIP)
+						if err := ServiceMap.Update(&s_key, &s_val, ebpf.UpdateAny); err != nil {
+							log.Fatalf("Update failed: %v", err)
+						}
+
+						//endpoint
+						type endpoint_key struct {
+							service_id    uint32
+							prio          uint32
+							backend_index uint32 //rand_k
+						}
+						type endpoint_value struct {
+							backend_uid uint32
+						}
+						//1
+						e_key := endpoint_key{
+							service_id:    1,
+							prio:          0,
+							backend_index: 1,
+						}
+						e_val := endpoint_value{
+							backend_uid: 2,
+						}
+						EndpointMap := coll.Maps["km_endpoint"]
+						if err := EndpointMap.Update(&e_key, &e_val, ebpf.UpdateAny); err != nil {
+							log.Fatalf("Update failed: %v", err)
+						}
+						//2
+						e_key = endpoint_key{
+							service_id:    1,
+							prio:          0,
+							backend_index: 2,
+						}
+						e_val = endpoint_value{
+							backend_uid: 6,
+						}
+						if err := EndpointMap.Update(&e_key, &e_val, ebpf.UpdateAny); err != nil {
+							log.Fatalf("Update failed: %v", err)
+						}
+
+						//backend
+						BackendMap := coll.Maps["km_backend"]
+						type backend_key struct {
+							BackendUID uint32
+						}
+
+						type backend_value struct {
+							Addr         ip_addr
+							ServiceCount uint32
+							Service      [MAX_SERVICE_COUNT]uint32
+							WpAddr       ip_addr
+							WaypointPort uint32
+						}
+						//1
+						b_key := backend_key{
+							BackendUID: 2,
+						}
+						wpIP = net.ParseIP(localIP).To4()
+						b_val := backend_value{
+							Addr:         ip_addr{Raw: [16]byte{}},
+							ServiceCount: 0,
+							Service:      [MAX_SERVICE_COUNT]uint32{},
+							WpAddr:       ip_addr{Raw: [16]byte{}},
+							WaypointPort: uint32(testPort1),
+						}
+						copy(b_val.WpAddr.Raw[0:4], wpIP)
+						if err := BackendMap.Update(&b_key, &b_val, ebpf.UpdateAny); err != nil {
+							log.Fatalf("Update failed: %v", err)
+						}
+						//2
+						b_key = backend_key{
+							BackendUID: 6,
+						}
+						IP := net.ParseIP(localIP).To4()
+						b_val = backend_value{
+							Addr:         ip_addr{Raw: [16]byte{}},
+							ServiceCount: 0,
+							Service:      [MAX_SERVICE_COUNT]uint32{},
+							WpAddr:       ip_addr{Raw: [16]byte{}},
+							WaypointPort: 0,
+						}
+						copy(b_val.Addr.Raw[0:4], IP)
+						if err := BackendMap.Update(&b_key, &b_val, ebpf.UpdateAny); err != nil {
+							log.Fatalf("Update failed: %v", err)
+						}
+
+						listener, err := net.Listen("tcp4", serverSocket)
+						if err != nil {
+							t.Fatalf("Failed to start TCP server: %v", err)
+						}
+						defer listener.Close()
+						// try to connect to the server using the specified client port
+						conn, err := (&net.Dialer{
+							LocalAddr: &net.TCPAddr{
+								IP:   net.ParseIP(localIP),
+								Port: clientPort,
+							},
+							Timeout: 2 * time.Second,
+						}).Dial("tcp4", serverSocket)
+						if err != nil {
+							t.Fatalf("Dial failed: %v", err)
+						}
+						defer conn.Close()
+						//test
+						remoteAddr := conn.RemoteAddr().String()
+						t.Logf("Actual connected to: %s", remoteAddr)
+						host, port, err := net.SplitHostPort(remoteAddr)
+						if err != nil {
+							t.Fatalf("Failed to parse remote address: %v", err)
+						}
+						t.Logf("Host: %s, Port: %s", host, port)
+					}},
+				{
+					name: "BPF_CGROUP_SOCK_CONNECT4_service_no_waypoint_lb_locality_strict_handle",
+					workFunc: func(t *testing.T, cgroupPath, objFilePath string) {
+						// mount cgroup2
+						mount_cgroup2(t, cgroupPath)
+						defer syscall.Unmount(cgroupPath, 0)
+						//load the eBPF program
+						coll, lk := load_bpf_prog_to_cgroup(t, objFilePath, "cgroup_connect4_prog", cgroupPath)
+						defer coll.Close()
+						defer lk.Close()
+						// Set the BPF configuration
+						setBpfConfig(t, coll, &factory.GlobalBpfConfig{
+							BpfLogLevel:  constants.BPF_LOG_DEBUG,
+							AuthzOffload: constants.DISABLED,
+						})
+						startLogReader(coll)
+
+						// record_kmesh_managed_netns_cookie
+						localIP := get_local_ipv4(t)
+						clientPort := 12345
+						serverPort := 54321
+						serverSocket := localIP + ":" + strconv.Itoa(serverPort)
+						var testPort1 uint16 = 55555
+						testIpPort1 := localIP + ":" + strconv.Itoa(int(htons(testPort1)))
+						testListener1, err := net.Listen("tcp4", testIpPort1)
+						if err != nil {
+							t.Fatalf("Failed to listen on testIpPort: %v", err)
+						}
+						defer testListener1.Close()
+						var testPort2 uint16 = 55556
+						testIpPort2 := localIP + ":" + strconv.Itoa(int(htons(testPort2)))
+						testListener2, err := net.Listen("tcp4", testIpPort2)
+						if err != nil {
+							t.Fatalf("Failed to listen on testIpPort: %v", err)
+						}
+						defer testListener2.Close()
+
+						// record_kmesh_managed_ip
+						enableAddr := constants.ControlCommandIp4 + ":" + strconv.Itoa(int(constants.OperEnableControl))
+						(&net.Dialer{
+							LocalAddr: &net.TCPAddr{
+								IP:   net.ParseIP(localIP),
+								Port: clientPort,
+							},
+							Timeout: 2 * time.Second,
+						}).Dial("tcp4", enableAddr)
+
+						//frontend map
+						type ip_addr struct {
+							Raw [16]byte
+						}
+						type frontend_key struct {
+							Addr ip_addr
+						}
+						type frontend_value struct {
+							UpstreamID uint32
+						}
+						FrontendMap := coll.Maps["km_frontend"]
+						var f_key frontend_key
+
+						ip4 := net.ParseIP(localIP).To4()
+						if ip4 == nil {
+							t.Fatalf("invalid IPv4 address")
+						}
+						copy(f_key.Addr.Raw[0:4], ip4)
+						//value
+						f_val := frontend_value{
+							UpstreamID: 1,
+						}
+						if err := FrontendMap.Update(&f_key, &f_val, ebpf.UpdateAny); err != nil {
+							log.Fatalf("Update failed: %v", err)
+						}
+
+						//service map
+						ServiceMap := coll.Maps["km_service"]
+						const MAX_SERVICE_COUNT = 10
+						type service_key struct {
+							ServiceID uint32
+						}
+						type service_value struct {
+							PrioEndpointCount [7]uint32
+							LbPolicy          uint32
+							ServicePort       [10]uint32
+							TargetPort        [10]uint32
+							WpAddr            ip_addr
+							WaypointPort      uint32
+						}
+						//key
+						s_key := service_key{
+							ServiceID: 1,
+						}
+						wpIP := net.ParseIP(localIP).To4()
+						s_val := service_value{
+							LbPolicy: 0,
+							PrioEndpointCount: [7]uint32{
+								2, 0, 0, 0, 0, 0, 0,
+							},
+							ServicePort: [10]uint32{
+								uint32(htons(uint16(serverPort))), 0, 0, 0, 0, 0, 0, 0, 0, 0,
+							},
+							TargetPort: [10]uint32{
+								uint32(testPort2),
+							},
+							WpAddr:       ip_addr{Raw: [16]byte{}},
+							WaypointPort: 0,
+						}
+						// WpAddr
+						copy(s_val.WpAddr.Raw[0:4], wpIP)
+						if err := ServiceMap.Update(&s_key, &s_val, ebpf.UpdateAny); err != nil {
+							log.Fatalf("Update failed: %v", err)
+						}
+
+						//endpoint
+						type endpoint_key struct {
+							service_id    uint32
+							backend_index uint32 //rand_k
+							prio          uint32
+						}
+						type endpoint_value struct {
+							backend_uid uint32
+						}
+						//1
+						e_key := endpoint_key{
+							service_id:    1,
+							backend_index: 1,
+							prio:          0,
+						}
+						e_val := endpoint_value{
+							backend_uid: 2,
+						}
+						EndpointMap := coll.Maps["km_endpoint"]
+						if err := EndpointMap.Update(&e_key, &e_val, ebpf.UpdateAny); err != nil {
+							log.Fatalf("Update failed: %v", err)
+						}
+						//2
+						e_key = endpoint_key{
+							service_id:    1,
+							backend_index: 2,
+							prio:          0,
+						}
+						e_val = endpoint_value{
+							backend_uid: 6,
+						}
+						if err := EndpointMap.Update(&e_key, &e_val, ebpf.UpdateAny); err != nil {
+							log.Fatalf("Update failed: %v", err)
+						}
+
+						//backend
+						BackendMap := coll.Maps["km_backend"]
+						type backend_key struct {
+							BackendUID uint32
+						}
+
+						type backend_value struct {
+							Addr         ip_addr
+							ServiceCount uint32
+							Service      [MAX_SERVICE_COUNT]uint32
+							WpAddr       ip_addr
+							WaypointPort uint32
+						}
+						//1
+						b_key := backend_key{
+							BackendUID: 2,
+						}
+						wpIP = net.ParseIP(localIP).To4()
+						b_val := backend_value{
+							Addr:         ip_addr{Raw: [16]byte{}},
+							ServiceCount: 0,
+							Service:      [MAX_SERVICE_COUNT]uint32{},
+							WpAddr:       ip_addr{Raw: [16]byte{}},
+							WaypointPort: uint32(testPort1),
+						}
+						copy(b_val.WpAddr.Raw[0:4], wpIP)
+						if err := BackendMap.Update(&b_key, &b_val, ebpf.UpdateAny); err != nil {
+							log.Fatalf("Update failed: %v", err)
+						}
+						//2
+						b_key = backend_key{
+							BackendUID: 6,
+						}
+						IP := net.ParseIP(localIP).To4()
+						b_val = backend_value{
+							Addr:         ip_addr{Raw: [16]byte{}},
+							ServiceCount: 0,
+							Service:      [MAX_SERVICE_COUNT]uint32{},
+							WpAddr:       ip_addr{Raw: [16]byte{}},
+							WaypointPort: 0,
+						}
+						copy(b_val.Addr.Raw[0:4], IP)
+						if err := BackendMap.Update(&b_key, &b_val, ebpf.UpdateAny); err != nil {
+							log.Fatalf("Update failed: %v", err)
+						}
+
+						listener, err := net.Listen("tcp4", serverSocket)
+						if err != nil {
+							t.Fatalf("Failed to start TCP server: %v", err)
+						}
+						defer listener.Close()
+						// try to connect to the server using the specified client port
+						conn, err := (&net.Dialer{
+							LocalAddr: &net.TCPAddr{
+								IP:   net.ParseIP(localIP),
+								Port: clientPort,
+							},
+							Timeout: 2 * time.Second,
+						}).Dial("tcp4", serverSocket)
+						if err != nil {
+							t.Fatalf("Dial failed: %v", err)
+						}
+						defer conn.Close()
+						//test
+						remoteAddr := conn.RemoteAddr().String()
+						t.Logf("Actual connected to: %s", remoteAddr)
+						host, port, err := net.SplitHostPort(remoteAddr)
+						if err != nil {
+							t.Fatalf("Failed to parse remote address: %v", err)
+						}
+						t.Logf("Host: %s, Port: %s", host, port)
+					}},
+				{
+					name: "BPF_CGROUP_SOCK_CONNECT4_service_no_waypoint_lb_locality_failover_handle",
+					workFunc: func(t *testing.T, cgroupPath, objFilePath string) {
+						// mount cgroup2
+						mount_cgroup2(t, cgroupPath)
+						defer syscall.Unmount(cgroupPath, 0)
+						//load the eBPF program
+						coll, lk := load_bpf_prog_to_cgroup(t, objFilePath, "cgroup_connect4_prog", cgroupPath)
+						defer coll.Close()
+						defer lk.Close()
+						// Set the BPF configuration
+						setBpfConfig(t, coll, &factory.GlobalBpfConfig{
+							BpfLogLevel:  constants.BPF_LOG_DEBUG,
+							AuthzOffload: constants.DISABLED,
+						})
+						startLogReader(coll)
+
+						// record_kmesh_managed_netns_cookie
+						localIP := get_local_ipv4(t)
+						clientPort := 12345
+						serverPort := 54321
+						serverSocket := localIP + ":" + strconv.Itoa(serverPort)
+						var testPort1 uint16 = 55555
+						testIpPort1 := localIP + ":" + strconv.Itoa(int(htons(testPort1)))
+						testListener1, err := net.Listen("tcp4", testIpPort1)
+						if err != nil {
+							t.Fatalf("Failed to listen on testIpPort: %v", err)
+						}
+						defer testListener1.Close()
+						var testPort2 uint16 = 55556
+						testIpPort2 := localIP + ":" + strconv.Itoa(int(htons(testPort2)))
+						testListener2, err := net.Listen("tcp4", testIpPort2)
+						if err != nil {
+							t.Fatalf("Failed to listen on testIpPort: %v", err)
+						}
+						defer testListener2.Close()
+
+						// record_kmesh_managed_ip
+						enableAddr := constants.ControlCommandIp4 + ":" + strconv.Itoa(int(constants.OperEnableControl))
+						(&net.Dialer{
+							LocalAddr: &net.TCPAddr{
+								IP:   net.ParseIP(localIP),
+								Port: clientPort,
+							},
+							Timeout: 2 * time.Second,
+						}).Dial("tcp4", enableAddr)
+
+						//frontend map
+						type ip_addr struct {
+							Raw [16]byte
+						}
+						type frontend_key struct {
+							Addr ip_addr
+						}
+						type frontend_value struct {
+							UpstreamID uint32
+						}
+						FrontendMap := coll.Maps["km_frontend"]
+						var f_key frontend_key
+
+						ip4 := net.ParseIP(localIP).To4()
+						if ip4 == nil {
+							t.Fatalf("invalid IPv4 address")
+						}
+						copy(f_key.Addr.Raw[0:4], ip4)
+						//value
+						f_val := frontend_value{
+							UpstreamID: 1,
+						}
+						if err := FrontendMap.Update(&f_key, &f_val, ebpf.UpdateAny); err != nil {
+							log.Fatalf("Update failed: %v", err)
+						}
+
+						//service map
+						ServiceMap := coll.Maps["km_service"]
+						const MAX_SERVICE_COUNT = 10
+						type service_key struct {
+							ServiceID uint32
+						}
+						type service_value struct {
+							PrioEndpointCount [7]uint32
+							LbPolicy          uint32
+							ServicePort       [10]uint32
+							TargetPort        [10]uint32
+							WpAddr            ip_addr
+							WaypointPort      uint32
+						}
+						//key
+						s_key := service_key{
+							ServiceID: 1,
+						}
+						wpIP := net.ParseIP(localIP).To4()
+						s_val := service_value{
+							LbPolicy: 0,
+							PrioEndpointCount: [7]uint32{
+								0, 0, 0, 0, 0, 2, 0,
+							},
+							ServicePort: [10]uint32{
+								uint32(htons(uint16(serverPort))), 0, 0, 0, 0, 0, 0, 0, 0, 0,
+							},
+							TargetPort: [10]uint32{
+								uint32(testPort2),
+							},
+							WpAddr:       ip_addr{Raw: [16]byte{}},
+							WaypointPort: 0,
+						}
+						// WpAddr
+						copy(s_val.WpAddr.Raw[0:4], wpIP)
+						if err := ServiceMap.Update(&s_key, &s_val, ebpf.UpdateAny); err != nil {
+							log.Fatalf("Update failed: %v", err)
+						}
+
+						//endpoint
+						type endpoint_key struct {
+							service_id    uint32
+							prio          uint32
+							backend_index uint32 //rand_k
+						}
+						type endpoint_value struct {
+							backend_uid uint32
+						}
+						//1
+						e_key := endpoint_key{
+							service_id:    1,
+							prio:          5,
+							backend_index: 1,
+						}
+						e_val := endpoint_value{
+							backend_uid: 2,
+						}
+						EndpointMap := coll.Maps["km_endpoint"]
+						if err := EndpointMap.Update(&e_key, &e_val, ebpf.UpdateAny); err != nil {
+							log.Fatalf("Update failed: %v", err)
+						}
+						//2
+						e_key = endpoint_key{
+							service_id:    1,
+							prio:          5,
+							backend_index: 2,
+						}
+						e_val = endpoint_value{
+							backend_uid: 6,
+						}
+						if err := EndpointMap.Update(&e_key, &e_val, ebpf.UpdateAny); err != nil {
+							log.Fatalf("Update failed: %v", err)
+						}
+
+						//backend
+						BackendMap := coll.Maps["km_backend"]
+						type backend_key struct {
+							BackendUID uint32
+						}
+
+						type backend_value struct {
+							Addr         ip_addr
+							ServiceCount uint32
+							Service      [MAX_SERVICE_COUNT]uint32
+							WpAddr       ip_addr
+							WaypointPort uint32
+						}
+						//1
+						b_key := backend_key{
+							BackendUID: 2,
+						}
+						wpIP = net.ParseIP(localIP).To4()
+						b_val := backend_value{
+							Addr:         ip_addr{Raw: [16]byte{}},
+							ServiceCount: 0,
+							Service:      [MAX_SERVICE_COUNT]uint32{},
+							WpAddr:       ip_addr{Raw: [16]byte{}},
+							WaypointPort: uint32(testPort1),
+						}
+						copy(b_val.WpAddr.Raw[0:4], wpIP)
+						if err := BackendMap.Update(&b_key, &b_val, ebpf.UpdateAny); err != nil {
+							log.Fatalf("Update failed: %v", err)
+						}
+						//2
+						b_key = backend_key{
+							BackendUID: 6,
+						}
+						IP := net.ParseIP(localIP).To4()
+						b_val = backend_value{
+							Addr:         ip_addr{Raw: [16]byte{}},
+							ServiceCount: 0,
+							Service:      [MAX_SERVICE_COUNT]uint32{},
+							WpAddr:       ip_addr{Raw: [16]byte{}},
+							WaypointPort: 0,
+						}
+						copy(b_val.Addr.Raw[0:4], IP)
+						if err := BackendMap.Update(&b_key, &b_val, ebpf.UpdateAny); err != nil {
+							log.Fatalf("Update failed: %v", err)
+						}
+
+						listener, err := net.Listen("tcp4", serverSocket)
+						if err != nil {
+							t.Fatalf("Failed to start TCP server: %v", err)
+						}
+						defer listener.Close()
+						// try to connect to the server using the specified client port
+						conn, err := (&net.Dialer{
+							LocalAddr: &net.TCPAddr{
+								IP:   net.ParseIP(localIP),
+								Port: clientPort,
+							},
+							Timeout: 2 * time.Second,
+						}).Dial("tcp4", serverSocket)
+						if err != nil {
+							t.Fatalf("Dial failed: %v", err)
+						}
+						defer conn.Close()
+						//test
+						remoteAddr := conn.RemoteAddr().String()
+						t.Logf("Actual connected to: %s", remoteAddr)
+						host, port, err := net.SplitHostPort(remoteAddr)
+						if err != nil {
+							t.Fatalf("Failed to parse remote address: %v", err)
+						}
+						t.Logf("Host: %s, Port: %s", host, port)
+					}},
+				{
+					name: "BPF_CGROUP_SOCK_CONNECT6_handle_kmesh_manage_process",
+					workFunc: func(t *testing.T, cgroupPath, objFilePath string) {
+						// mount cgroup2
+						mount_cgroup2(t, cgroupPath)
+						defer syscall.Unmount(cgroupPath, 0)
+						//load the eBPF program
+						coll, lk := load_bpf_prog_to_cgroup(t, objFilePath, "cgroup_connect6_prog", cgroupPath)
+						defer coll.Close()
+						defer lk.Close()
+						// Set the BPF configuration
+						setBpfConfig(t, coll, &factory.GlobalBpfConfig{
+							BpfLogLevel:  constants.BPF_LOG_DEBUG,
+							AuthzOffload: constants.DISABLED,
+						})
+						startLogReader(coll)
+
+						// record_kmesh_managed_netns_cookie
+						enableAddr := "[" + constants.ControlCommandIp6 + "]" + ":" + strconv.Itoa(int(constants.OperEnableControl))
+						net.DialTimeout("tcp6", enableAddr, 2*time.Second)
+						// Get the km_manage map from the collection
+						kmManageMap := coll.Maps["km_manage"]
+						if kmManageMap == nil {
+							t.Fatal("Failed to get km_manage map from collection")
+						}
+						var (
+							key   [16]byte
+							value uint32
+						)
+
+						iter := kmManageMap.Iterate()
+						count := 0
+
+						for iter.Next(&key, &value) {
+							netnsCookie := binary.LittleEndian.Uint64(key[:8])
+							t.Logf("Entry %d: netns_cookie=%d, value=%d", count+1, netnsCookie, value)
+							count++
+						}
+						if err := iter.Err(); err != nil {
+							t.Fatalf("Iterate error: %v", err)
+						}
+
+						if count != 1 {
+							t.Fatalf("Expected 1 entry in km_manage map, but got %d", count)
+						}
+						// remove_kmesh_managed_netns_cookie
+						disableAddr := "[" + constants.ControlCommandIp6 + "]" + ":" + strconv.Itoa(int(constants.OperDisableControl))
+						net.DialTimeout("tcp6", disableAddr, 2*time.Second)
+						iter = kmManageMap.Iterate()
+						count = 0
+						for iter.Next(&key, &value) {
+							count++
+						}
+
+						if err := iter.Err(); err != nil {
+							t.Fatalf("Iterate error: %v", err)
+						}
+						if count != 0 {
+							t.Fatalf("Expected 0 entry in km_manage map, but got %d", count)
+						}
+					}},
+				{
+					name: "BPF_CGROUP_SOCK_CONNECT6_backend_no_waypoint",
+					workFunc: func(t *testing.T, cgroupPath, objFilePath string) {
+						// mount cgroup2
+						mount_cgroup2(t, cgroupPath)
+						defer syscall.Unmount(cgroupPath, 0)
+						//load the eBPF program
+						coll, lk := load_bpf_prog_to_cgroup(t, objFilePath, "cgroup_connect6_prog", cgroupPath)
+						defer coll.Close()
+						defer lk.Close()
+						// Set the BPF configuration
+						setBpfConfig(t, coll, &factory.GlobalBpfConfig{
+							BpfLogLevel:  constants.BPF_LOG_DEBUG,
+							AuthzOffload: constants.DISABLED,
+						})
+						startLogReader(coll)
+
+						// record_kmesh_managed_netns_cookie
+						localIP := get_local_ipv6(t)
+						clientPort := 12345
+						serverPort := 54321
+						serverSocket := "[" + localIP + "]" + ":" + strconv.Itoa(serverPort)
+						// record_kmesh_managed_ip
+						enableAddr := "[" + constants.ControlCommandIp6 + "]" + ":" + strconv.Itoa(int(constants.OperEnableControl))
+						(&net.Dialer{
+							LocalAddr: &net.TCPAddr{
+								IP:   net.ParseIP(localIP),
+								Port: clientPort,
+							},
+							Timeout: 2 * time.Second,
+						}).Dial("tcp6", enableAddr)
+						//Populate the frontend map with initial data
+						type ip_addr struct {
+							Raw [16]byte
+						}
+
+						type frontend_key struct {
+							Addr ip_addr
+						}
+
+						type frontend_value struct {
+							UpstreamID uint32
+						}
+
+						FrontendMap := coll.Maps["km_frontend"]
+						var f_key frontend_key
+
+						ip6 := net.ParseIP(localIP).To16()
+						if ip6 == nil {
+							t.Fatalf("invalid IPv6 address")
+						}
+						copy(f_key.Addr.Raw[:], ip6)
+
+						f_val := frontend_value{
+							UpstreamID: 1,
+						}
+						if err := FrontendMap.Update(&f_key, &f_val, ebpf.UpdateAny); err != nil {
+							log.Fatalf("Update failed: %v", err)
+						}
+						BackendMap := coll.Maps["km_backend"]
+						const MAX_SERVICE_COUNT = 10
+						type backend_key struct {
+							BackendUID uint32
+						}
+
+						type backend_value struct {
+							Addr         ip_addr
+							ServiceCount uint32
+							Service      [MAX_SERVICE_COUNT]uint32
+							WpAddr       ip_addr
+							WaypointPort uint32
+						}
+						//Construct the key
+						b_key := backend_key{
+							BackendUID: 1,
+						}
+						//Construct the value
+						b_val := backend_value{
+							Addr:         ip_addr{Raw: [16]byte{}},
+							ServiceCount: 0,
+							Service:      [MAX_SERVICE_COUNT]uint32{},
+							WpAddr:       ip_addr{Raw: [16]byte{}},
+							WaypointPort: 0,
+						}
+
+						if err := BackendMap.Update(&b_key, &b_val, ebpf.UpdateAny); err != nil {
+							log.Fatalf("Update failed: %v", err)
+						}
+
+						listener, err := net.Listen("tcp6", serverSocket)
+						if err != nil {
+							t.Fatalf("Failed to start TCP server: %v", err)
+						}
+						defer listener.Close()
+
+						// try to connect to the server using the specified client port
+						conn, err := (&net.Dialer{
+							LocalAddr: &net.TCPAddr{
+								IP:   net.ParseIP(localIP),
+								Port: clientPort,
+							},
+							Timeout: 2 * time.Second,
+						}).Dial("tcp6", serverSocket)
+						if err != nil {
+							t.Fatalf("Failed to connect to server: %v", err)
+						}
+						defer conn.Close()
+						//test
+						remoteAddr := conn.RemoteAddr().String()
+						t.Logf("Actual connected to: %s", remoteAddr)
+
+						//Parse IP and port
+						host, port, err := net.SplitHostPort(remoteAddr)
+						if err != nil {
+							t.Fatalf("Failed to parse remote address: %v", err)
+						}
+
+						//Verify if it matches the expected IP and port
+						expectedIP := localIP
+						expectedPort := strconv.Itoa(serverPort)
+
+						if host != expectedIP || port != expectedPort {
+							t.Fatalf("Expected redirected to %s:%s, but got %s:%s", expectedIP, expectedPort, host, port)
+						}
+					}},
+				{
+					name: "BPF_CGROUP_SOCK_CONNECT6_backend_yes_waypoint",
+					workFunc: func(t *testing.T, cgroupPath, objFilePath string) {
+						// mount cgroup2
+						mount_cgroup2(t, cgroupPath)
+						defer syscall.Unmount(cgroupPath, 0)
+						//load the eBPF program
+						coll, lk := load_bpf_prog_to_cgroup(t, objFilePath, "cgroup_connect6_prog", cgroupPath)
+						defer coll.Close()
+						defer lk.Close()
+						// Set the BPF configuration
+						setBpfConfig(t, coll, &factory.GlobalBpfConfig{
+							BpfLogLevel:  constants.BPF_LOG_DEBUG,
+							AuthzOffload: constants.DISABLED,
+						})
+						startLogReader(coll)
+
+						// record_kmesh_managed_netns_cookie
+						localIP := get_local_ipv6(t)
+						clientPort := 12345
+						serverPort := 54321
+						serverSocket := "[" + localIP + "]" + ":" + strconv.Itoa(serverPort)
+						var testPort uint16 = 55555
+						testIpPort := "[" + localIP + "]" + ":" + strconv.Itoa(int(htons(testPort)))
+
+						// record_kmesh_managed_ip
+						enableAddr := "[" + constants.ControlCommandIp6 + "]" + ":" + strconv.Itoa(int(constants.OperEnableControl))
+
+						testListener, err := net.Listen("tcp6", testIpPort)
+						if err != nil {
+							t.Fatalf("Failed to listen on testIpPort: %v", err)
+						}
+						defer testListener.Close()
+
+						(&net.Dialer{
+							LocalAddr: &net.TCPAddr{
+								IP:   net.ParseIP(localIP),
+								Port: clientPort,
+							},
+							Timeout: 2 * time.Second,
+						}).Dial("tcp6", enableAddr)
+						//Populate the frontend map
+						type ip_addr struct {
+							Raw [16]byte
+						}
+
+						type frontend_key struct {
+							Addr ip_addr
+						}
+
+						type frontend_value struct {
+							UpstreamID uint32
+						}
+
+						FrontendMap := coll.Maps["km_frontend"]
+						var f_key frontend_key
+						ip6 := net.ParseIP(localIP).To16()
+						if ip6 == nil {
+							t.Fatalf("invalid IPv6 address")
+						}
+						copy(f_key.Addr.Raw[:], ip6)
+						//Construct the value
+						f_val := frontend_value{
+							UpstreamID: 1,
+						}
+						if err := FrontendMap.Update(&f_key, &f_val, ebpf.UpdateAny); err != nil {
+							log.Fatalf("Update failed: %v", err)
+						}
+
+						//Populate km_backend
+						BackendMap := coll.Maps["km_backend"]
+						const MAX_SERVICE_COUNT = 10
+						type backend_key struct {
+							BackendUID uint32
+						}
+
+						type backend_value struct {
+							Addr         ip_addr
+							ServiceCount uint32
+							Service      [MAX_SERVICE_COUNT]uint32
+							WpAddr       ip_addr
+							WaypointPort uint32
+						}
+						//Construct the key
+						b_key := backend_key{
+							BackendUID: 1,
+						}
+						wpIP := net.ParseIP(localIP).To16()
+						//Construct the value
+						b_val := backend_value{
+							Addr:         ip_addr{Raw: [16]byte{}},
+							ServiceCount: 0,
+							Service:      [MAX_SERVICE_COUNT]uint32{},
+							WpAddr:       ip_addr{Raw: [16]byte{}},
+							WaypointPort: uint32(testPort),
+						}
+						//Populate WpAddr
+						copy(b_val.WpAddr.Raw[:], wpIP)
+						if err := BackendMap.Update(&b_key, &b_val, ebpf.UpdateAny); err != nil {
+							log.Fatalf("Update failed: %v", err)
+						}
+
+						listener, err := net.Listen("tcp6", serverSocket)
+						if err != nil {
+							t.Fatalf("Failed to start TCP server: %v", err)
+						}
+						defer listener.Close()
+
+						// try to connect to the server using the specified client port
+						conn, err := (&net.Dialer{
+							LocalAddr: &net.TCPAddr{
+								IP:   net.ParseIP(localIP),
+								Port: clientPort,
+							},
+							Timeout: 2 * time.Second,
+						}).Dial("tcp6", serverSocket)
+						if err != nil {
+							t.Fatalf("Dial failed: %v", err)
+						}
+						defer conn.Close()
+						//test
+						remoteAddr := conn.RemoteAddr().String()
+						t.Logf("Actual connected to: %s", remoteAddr)
+
+						//Parse IP and port
+						host, port, err := net.SplitHostPort(remoteAddr)
+						if err != nil {
+							t.Fatalf("Failed to parse remote address: %v", err)
+						}
+
+						//Verify if it matches the expected IP and port
+						expectedIP := localIP
+						expectedPort := strconv.Itoa(int(htons(testPort)))
+
+						if host != expectedIP || port != expectedPort {
+							t.Fatalf("Expected redirected to %s:%s, but got %s:%s", expectedIP, expectedPort, host, port)
+						}
+					}},
+				{
+					name: "BPF_CGROUP_SOCK_CONNECT6_service_yes_waypoint",
+					workFunc: func(t *testing.T, cgroupPath, objFilePath string) {
+						// mount cgroup2
+						mount_cgroup2(t, cgroupPath)
+						defer syscall.Unmount(cgroupPath, 0)
+						//load the eBPF program
+						coll, lk := load_bpf_prog_to_cgroup(t, objFilePath, "cgroup_connect6_prog", cgroupPath)
+						defer coll.Close()
+						defer lk.Close()
+						// Set the BPF configuration
+						setBpfConfig(t, coll, &factory.GlobalBpfConfig{
+							BpfLogLevel:  constants.BPF_LOG_DEBUG,
+							AuthzOffload: constants.DISABLED,
+						})
+						startLogReader(coll)
+
+						// record_kmesh_managed_netns_cookie
+						localIP := get_local_ipv6(t)
+						clientPort := 12345
+						serverPort := 54321
+						serverSocket := "[" + localIP + "]" + ":" + strconv.Itoa(serverPort)
+						var testPort uint16 = 55555
+						testIpPort := "[" + localIP + "]" + ":" + strconv.Itoa(int(htons(testPort)))
+						testListener, err := net.Listen("tcp6", testIpPort)
+						if err != nil {
+							t.Fatalf("Failed to listen on testIpPort: %v", err)
+						}
+						defer testListener.Close()
+						// record_kmesh_managed_ip
+						enableAddr := "[" + constants.ControlCommandIp6 + "]" + ":" + strconv.Itoa(int(constants.OperEnableControl))
+						(&net.Dialer{
+							LocalAddr: &net.TCPAddr{
+								IP:   net.ParseIP(localIP),
+								Port: clientPort,
+							},
+							Timeout: 2 * time.Second,
+						}).Dial("tcp6", enableAddr)
+						//Populate the frontend map
+						type ip_addr struct {
+							Raw [16]byte
+						}
+						type frontend_key struct {
+							Addr ip_addr
+						}
+						type frontend_value struct {
+							UpstreamID uint32
+						}
+						FrontendMap := coll.Maps["km_frontend"]
+						var f_key frontend_key
+
+						ip6 := net.ParseIP(localIP).To16()
+						if ip6 == nil {
+							t.Fatalf("invalid IPv4 address")
+						}
+						copy(f_key.Addr.Raw[:], ip6)
+						//Construct the value
+						f_val := frontend_value{
+							UpstreamID: 1,
+						}
+						if err := FrontendMap.Update(&f_key, &f_val, ebpf.UpdateAny); err != nil {
+							log.Fatalf("Update failed: %v", err)
+						}
+
+						ServiceMap := coll.Maps["km_service"]
+						type service_key struct {
+							ServiceID uint32
+						}
+
+						type service_value struct {
+							PrioEndpointCount [7]uint32
+							LbPolicy          uint32
+							ServicePort       [10]uint32
+							TargetPort        [10]uint32
+							WpAddr            ip_addr
+							WaypointPort      uint32
+						}
+						//Construct the key
+						s_key := service_key{
+							ServiceID: 1,
+						}
+
+						wpIP := net.ParseIP(localIP).To16()
+						//Construct the value
+						s_val := service_value{
+							WpAddr:       ip_addr{Raw: [16]byte{}}, // waypoint IP全0，表示无
+							WaypointPort: uint32(testPort),         //
+						}
+						//Construct the WpAddr
+						copy(s_val.WpAddr.Raw[:], wpIP)
+
+						if err := ServiceMap.Update(&s_key, &s_val, ebpf.UpdateAny); err != nil {
+							log.Fatalf("Update failed: %v", err)
+						}
+
+						listener, err := net.Listen("tcp6", serverSocket)
+						if err != nil {
+							t.Fatalf("Failed to start TCP server: %v", err)
+						}
+						defer listener.Close()
+
+						// try to connect to the server using the specified client port
+						conn, err := (&net.Dialer{
+							LocalAddr: &net.TCPAddr{
+								IP:   net.ParseIP(localIP),
+								Port: clientPort,
+							},
+							Timeout: 2 * time.Second,
+						}).Dial("tcp6", serverSocket)
+						if err != nil {
+							t.Fatalf("Dial failed: %v", err)
+						}
+						defer conn.Close()
+						//test
+						remoteAddr := conn.RemoteAddr().String()
+						t.Logf("Actual connected to: %s", remoteAddr)
+
+						//Parse IP and port
+						host, port, err := net.SplitHostPort(remoteAddr)
+						if err != nil {
+							t.Fatalf("Failed to parse remote address: %v", err)
+						}
+
+						//Expected IP and port
+						expectedIP := localIP
+						expectedPort := strconv.Itoa(int(htons(testPort)))
+
+						if host != expectedIP || port != expectedPort {
+							t.Fatalf("Expected redirected to %s:%s, but got %s:%s", expectedIP, expectedPort, host, port)
+						}
+					}},
+				{
+					name: "BPF_CGROUP_SOCK_CONNECT6_service_no_waypoint_lb_random_handle",
+					workFunc: func(t *testing.T, cgroupPath, objFilePath string) {
+						// mount cgroup2
+						mount_cgroup2(t, cgroupPath)
+						defer syscall.Unmount(cgroupPath, 0)
+						//load the eBPF program
+						coll, lk := load_bpf_prog_to_cgroup(t, objFilePath, "cgroup_connect6_prog", cgroupPath)
+						defer coll.Close()
+						defer lk.Close()
+						// Set the BPF configuration
+						setBpfConfig(t, coll, &factory.GlobalBpfConfig{
+							BpfLogLevel:  constants.BPF_LOG_DEBUG,
+							AuthzOffload: constants.DISABLED,
+						})
+						startLogReader(coll)
+
+						// record_kmesh_managed_netns_cookie
+						localIP := get_local_ipv6(t)
+						clientPort := 12345
+						serverPort := 54321
+						serverSocket := "[" + localIP + "]" + ":" + strconv.Itoa(serverPort)
+						var testPort1 uint16 = 55555
+						testIpPort1 := "[" + localIP + "]" + ":" + strconv.Itoa(int(htons(testPort1)))
+						testListener1, err := net.Listen("tcp6", testIpPort1)
+						if err != nil {
+							t.Fatalf("Failed to listen on testIpPort: %v", err)
+						}
+						defer testListener1.Close()
+						var testPort2 uint16 = 55556
+						testIpPort2 := "[" + localIP + "]" + ":" + strconv.Itoa(int(htons(testPort2)))
+						testListener2, err := net.Listen("tcp6", testIpPort2)
+						if err != nil {
+							t.Fatalf("Failed to listen on testIpPort: %v", err)
+						}
+						defer testListener2.Close()
+
+						// record_kmesh_managed_ip
+						enableAddr := "[" + constants.ControlCommandIp6 + "]" + ":" + strconv.Itoa(int(constants.OperEnableControl))
+						(&net.Dialer{
+							LocalAddr: &net.TCPAddr{
+								IP:   net.ParseIP(localIP),
+								Port: clientPort,
+							},
+							Timeout: 2 * time.Second,
+						}).Dial("tcp6", enableAddr)
+
+						//frontend map
+						type ip_addr struct {
+							Raw [16]byte
+						}
+						type frontend_key struct {
+							Addr ip_addr
+						}
+						type frontend_value struct {
+							UpstreamID uint32
+						}
+						FrontendMap := coll.Maps["km_frontend"]
+						var f_key frontend_key
+
+						ip6 := net.ParseIP(localIP).To16()
+						if ip6 == nil {
+							t.Fatalf("invalid IPv6 address")
+						}
+						copy(f_key.Addr.Raw[:], ip6)
+						//value
+						f_val := frontend_value{
+							UpstreamID: 1,
+						}
+						if err := FrontendMap.Update(&f_key, &f_val, ebpf.UpdateAny); err != nil {
+							log.Fatalf("Update failed: %v", err)
+						}
+
+						//service map
+						ServiceMap := coll.Maps["km_service"]
+						const MAX_SERVICE_COUNT = 10
+						type service_key struct {
+							ServiceID uint32
+						}
+						type service_value struct {
+							PrioEndpointCount [7]uint32
+							LbPolicy          uint32
+							ServicePort       [10]uint32
+							TargetPort        [10]uint32
+							WpAddr            ip_addr
+							WaypointPort      uint32
+						}
+						//key
+						s_key := service_key{
+							ServiceID: 1,
+						}
+						wpIP := net.ParseIP(localIP).To16()
+						s_val := service_value{
+							LbPolicy: 0,
+							PrioEndpointCount: [7]uint32{
+								2, 0, 0, 0, 0, 0, 0,
+							},
+							ServicePort: [10]uint32{
+								uint32(htons(uint16(serverPort))), 0, 0, 0, 0, 0, 0, 0, 0, 0,
+							},
+							TargetPort: [10]uint32{
+								uint32(testPort2),
+							},
+							WpAddr:       ip_addr{Raw: [16]byte{}},
+							WaypointPort: 0,
+						}
+						// WpAddr
+						copy(s_val.WpAddr.Raw[:], wpIP)
+						if err := ServiceMap.Update(&s_key, &s_val, ebpf.UpdateAny); err != nil {
+							log.Fatalf("Update failed: %v", err)
+						}
+
+						//endpoint
+						type endpoint_key struct {
+							service_id    uint32
+							prio          uint32
+							backend_index uint32 //rand_k
+						}
+						type endpoint_value struct {
+							backend_uid uint32
+						}
+						//1
+						e_key := endpoint_key{
+							service_id:    1,
+							prio:          0,
+							backend_index: 1,
+						}
+						e_val := endpoint_value{
+							backend_uid: 2,
+						}
+						EndpointMap := coll.Maps["km_endpoint"]
+						if err := EndpointMap.Update(&e_key, &e_val, ebpf.UpdateAny); err != nil {
+							log.Fatalf("Update failed: %v", err)
+						}
+						//2
+						e_key = endpoint_key{
+							service_id:    1,
+							prio:          0,
+							backend_index: 2,
+						}
+						e_val = endpoint_value{
+							backend_uid: 6,
+						}
+						if err := EndpointMap.Update(&e_key, &e_val, ebpf.UpdateAny); err != nil {
+							log.Fatalf("Update failed: %v", err)
+						}
+
+						//backend
+						BackendMap := coll.Maps["km_backend"]
+						type backend_key struct {
+							BackendUID uint32
+						}
+
+						type backend_value struct {
+							Addr         ip_addr
+							ServiceCount uint32
+							Service      [MAX_SERVICE_COUNT]uint32
+							WpAddr       ip_addr
+							WaypointPort uint32
+						}
+						//1
+						b_key := backend_key{
+							BackendUID: 2,
+						}
+						wpIP = net.ParseIP(localIP).To16()
+						b_val := backend_value{
+							Addr:         ip_addr{Raw: [16]byte{}},
+							ServiceCount: 0,
+							Service:      [MAX_SERVICE_COUNT]uint32{},
+							WpAddr:       ip_addr{Raw: [16]byte{}},
+							WaypointPort: uint32(testPort1),
+						}
+						copy(b_val.WpAddr.Raw[:], wpIP)
+						if err := BackendMap.Update(&b_key, &b_val, ebpf.UpdateAny); err != nil {
+							log.Fatalf("Update failed: %v", err)
+						}
+						//2
+						b_key = backend_key{
+							BackendUID: 6,
+						}
+						IP := net.ParseIP(localIP).To16()
+						b_val = backend_value{
+							Addr:         ip_addr{Raw: [16]byte{}},
+							ServiceCount: 0,
+							Service:      [MAX_SERVICE_COUNT]uint32{},
+							WpAddr:       ip_addr{Raw: [16]byte{}},
+							WaypointPort: 0,
+						}
+						copy(b_val.Addr.Raw[:], IP)
+						if err := BackendMap.Update(&b_key, &b_val, ebpf.UpdateAny); err != nil {
+							log.Fatalf("Update failed: %v", err)
+						}
+
+						listener, err := net.Listen("tcp6", serverSocket)
+						if err != nil {
+							t.Fatalf("Failed to start TCP server: %v", err)
+						}
+						defer listener.Close()
+						// try to connect to the server using the specified client port
+						conn, err := (&net.Dialer{
+							LocalAddr: &net.TCPAddr{
+								IP:   net.ParseIP(localIP),
+								Port: clientPort,
+							},
+							Timeout: 2 * time.Second,
+						}).Dial("tcp6", serverSocket)
+						if err != nil {
+							t.Fatalf("Dial failed: %v", err)
+						}
+						defer conn.Close()
+						//test
+						remoteAddr := conn.RemoteAddr().String()
+						t.Logf("Actual connected to: %s", remoteAddr)
+						host, port, err := net.SplitHostPort(remoteAddr)
+						if err != nil {
+							t.Fatalf("Failed to parse remote address: %v", err)
+						}
+						t.Logf("Host: %s, Port: %s", host, port)
+					}},
+				{
+					name: "BPF_CGROUP_SOCK_CONNECT6_service_no_waypoint_lb_locality_strict_handle",
+					workFunc: func(t *testing.T, cgroupPath, objFilePath string) {
+						// mount cgroup2
+						mount_cgroup2(t, cgroupPath)
+						defer syscall.Unmount(cgroupPath, 0)
+						//load the eBPF program
+						coll, lk := load_bpf_prog_to_cgroup(t, objFilePath, "cgroup_connect4_prog", cgroupPath)
+						defer coll.Close()
+						defer lk.Close()
+						// Set the BPF configuration
+						setBpfConfig(t, coll, &factory.GlobalBpfConfig{
+							BpfLogLevel:  constants.BPF_LOG_DEBUG,
+							AuthzOffload: constants.DISABLED,
+						})
+						startLogReader(coll)
+
+						// record_kmesh_managed_netns_cookie
+						localIP := get_local_ipv6(t)
+						clientPort := 12345
+						serverPort := 54321
+						serverSocket := "[" + localIP + "]" + ":" + strconv.Itoa(serverPort)
+						var testPort1 uint16 = 55555
+						testIpPort1 := "[" + localIP + "]" + ":" + strconv.Itoa(int(htons(testPort1)))
+						testListener1, err := net.Listen("tcp6", testIpPort1)
+						if err != nil {
+							t.Fatalf("Failed to listen on testIpPort: %v", err)
+						}
+						defer testListener1.Close()
+						var testPort2 uint16 = 55556
+						testIpPort2 := "[" + localIP + "]" + ":" + strconv.Itoa(int(htons(testPort2)))
+						testListener2, err := net.Listen("tcp6", testIpPort2)
+						if err != nil {
+							t.Fatalf("Failed to listen on testIpPort: %v", err)
+						}
+						defer testListener2.Close()
+
+						// record_kmesh_managed_ip
+						enableAddr := "[" + constants.ControlCommandIp6 + "]" + ":" + strconv.Itoa(int(constants.OperEnableControl))
+						(&net.Dialer{
+							LocalAddr: &net.TCPAddr{
+								IP:   net.ParseIP(localIP),
+								Port: clientPort,
+							},
+							Timeout: 2 * time.Second,
+						}).Dial("tcp6", enableAddr)
+
+						//frontend map
+						type ip_addr struct {
+							Raw [16]byte
+						}
+						type frontend_key struct {
+							Addr ip_addr
+						}
+						type frontend_value struct {
+							UpstreamID uint32
+						}
+						FrontendMap := coll.Maps["km_frontend"]
+						var f_key frontend_key
+
+						ip6 := net.ParseIP(localIP).To16()
+						if ip6 == nil {
+							t.Fatalf("invalid IPv6 address")
+						}
+						copy(f_key.Addr.Raw[:], ip6)
+						//value
+						f_val := frontend_value{
+							UpstreamID: 1,
+						}
+						if err := FrontendMap.Update(&f_key, &f_val, ebpf.UpdateAny); err != nil {
+							log.Fatalf("Update failed: %v", err)
+						}
+
+						//service map
+						ServiceMap := coll.Maps["km_service"]
+						const MAX_SERVICE_COUNT = 10
+						type service_key struct {
+							ServiceID uint32
+						}
+						type service_value struct {
+							PrioEndpointCount [7]uint32
+							LbPolicy          uint32
+							ServicePort       [10]uint32
+							TargetPort        [10]uint32
+							WpAddr            ip_addr
+							WaypointPort      uint32
+						}
+						//key
+						s_key := service_key{
+							ServiceID: 1,
+						}
+						wpIP := net.ParseIP(localIP).To16()
+						s_val := service_value{
+							LbPolicy: 0,
+							PrioEndpointCount: [7]uint32{
+								2, 0, 0, 0, 0, 0, 0,
+							},
+							ServicePort: [10]uint32{
+								uint32(htons(uint16(serverPort))), 0, 0, 0, 0, 0, 0, 0, 0, 0,
+							},
+							TargetPort: [10]uint32{
+								uint32(testPort2),
+							},
+							WpAddr:       ip_addr{Raw: [16]byte{}},
+							WaypointPort: 0,
+						}
+						// WpAddr
+						copy(s_val.WpAddr.Raw[:], wpIP)
+						if err := ServiceMap.Update(&s_key, &s_val, ebpf.UpdateAny); err != nil {
+							log.Fatalf("Update failed: %v", err)
+						}
+
+						//endpoint
+						type endpoint_key struct {
+							service_id    uint32
+							backend_index uint32 //rand_k
+							prio          uint32
+						}
+						type endpoint_value struct {
+							backend_uid uint32
+						}
+						//1
+						e_key := endpoint_key{
+							service_id:    1,
+							backend_index: 1,
+							prio:          0,
+						}
+						e_val := endpoint_value{
+							backend_uid: 2,
+						}
+						EndpointMap := coll.Maps["km_endpoint"]
+						if err := EndpointMap.Update(&e_key, &e_val, ebpf.UpdateAny); err != nil {
+							log.Fatalf("Update failed: %v", err)
+						}
+						//2
+						e_key = endpoint_key{
+							service_id:    1,
+							backend_index: 2,
+							prio:          0,
+						}
+						e_val = endpoint_value{
+							backend_uid: 6,
+						}
+						if err := EndpointMap.Update(&e_key, &e_val, ebpf.UpdateAny); err != nil {
+							log.Fatalf("Update failed: %v", err)
+						}
+
+						//backend
+						BackendMap := coll.Maps["km_backend"]
+						type backend_key struct {
+							BackendUID uint32
+						}
+
+						type backend_value struct {
+							Addr         ip_addr
+							ServiceCount uint32
+							Service      [MAX_SERVICE_COUNT]uint32
+							WpAddr       ip_addr
+							WaypointPort uint32
+						}
+						//1
+						b_key := backend_key{
+							BackendUID: 2,
+						}
+						wpIP = net.ParseIP(localIP).To16()
+						b_val := backend_value{
+							Addr:         ip_addr{Raw: [16]byte{}},
+							ServiceCount: 0,
+							Service:      [MAX_SERVICE_COUNT]uint32{},
+							WpAddr:       ip_addr{Raw: [16]byte{}},
+							WaypointPort: uint32(testPort1),
+						}
+						copy(b_val.WpAddr.Raw[:], wpIP)
+						if err := BackendMap.Update(&b_key, &b_val, ebpf.UpdateAny); err != nil {
+							log.Fatalf("Update failed: %v", err)
+						}
+						//2
+						b_key = backend_key{
+							BackendUID: 6,
+						}
+						IP := net.ParseIP(localIP).To16()
+						b_val = backend_value{
+							Addr:         ip_addr{Raw: [16]byte{}},
+							ServiceCount: 0,
+							Service:      [MAX_SERVICE_COUNT]uint32{},
+							WpAddr:       ip_addr{Raw: [16]byte{}},
+							WaypointPort: 0,
+						}
+						copy(b_val.Addr.Raw[:], IP)
+						if err := BackendMap.Update(&b_key, &b_val, ebpf.UpdateAny); err != nil {
+							log.Fatalf("Update failed: %v", err)
+						}
+
+						listener, err := net.Listen("tcp6", serverSocket)
+						if err != nil {
+							t.Fatalf("Failed to start TCP server: %v", err)
+						}
+						defer listener.Close()
+						// try to connect to the server using the specified client port
+						conn, err := (&net.Dialer{
+							LocalAddr: &net.TCPAddr{
+								IP:   net.ParseIP(localIP),
+								Port: clientPort,
+							},
+							Timeout: 2 * time.Second,
+						}).Dial("tcp6", serverSocket)
+						if err != nil {
+							t.Fatalf("Dial failed: %v", err)
+						}
+						defer conn.Close()
+						//test
+						remoteAddr := conn.RemoteAddr().String()
+						t.Logf("Actual connected to: %s", remoteAddr)
+						host, port, err := net.SplitHostPort(remoteAddr)
+						if err != nil {
+							t.Fatalf("Failed to parse remote address: %v", err)
+						}
+						t.Logf("Host: %s, Port: %s", host, port)
+					}},
+				{
+					name: "BPF_CGROUP_SOCK_CONNECT6_service_no_waypoint_lb_locality_failover_handle",
+					workFunc: func(t *testing.T, cgroupPath, objFilePath string) {
+						// mount cgroup2
+						mount_cgroup2(t, cgroupPath)
+						defer syscall.Unmount(cgroupPath, 0)
+						//load the eBPF program
+						coll, lk := load_bpf_prog_to_cgroup(t, objFilePath, "cgroup_connect4_prog", cgroupPath)
+						defer coll.Close()
+						defer lk.Close()
+						// Set the BPF configuration
+						setBpfConfig(t, coll, &factory.GlobalBpfConfig{
+							BpfLogLevel:  constants.BPF_LOG_DEBUG,
+							AuthzOffload: constants.DISABLED,
+						})
+						startLogReader(coll)
+
+						// record_kmesh_managed_netns_cookie
+						localIP := get_local_ipv6(t)
+						clientPort := 12345
+						serverPort := 54321
+						serverSocket := "[" + localIP + "]" + ":" + strconv.Itoa(serverPort)
+						var testPort1 uint16 = 55555
+						testIpPort1 := "[" + localIP + "]" + ":" + strconv.Itoa(int(htons(testPort1)))
+						testListener1, err := net.Listen("tcp6", testIpPort1)
+						if err != nil {
+							t.Fatalf("Failed to listen on testIpPort: %v", err)
+						}
+						defer testListener1.Close()
+						var testPort2 uint16 = 55556
+						testIpPort2 := "[" + localIP + "]" + ":" + strconv.Itoa(int(htons(testPort2)))
+						testListener2, err := net.Listen("tcp6", testIpPort2)
+						if err != nil {
+							t.Fatalf("Failed to listen on testIpPort: %v", err)
+						}
+						defer testListener2.Close()
+
+						// record_kmesh_managed_ip
+						enableAddr := "[" + constants.ControlCommandIp6 + "]" + ":" + strconv.Itoa(int(constants.OperEnableControl))
+						(&net.Dialer{
+							LocalAddr: &net.TCPAddr{
+								IP:   net.ParseIP(localIP),
+								Port: clientPort,
+							},
+							Timeout: 2 * time.Second,
+						}).Dial("tcp6", enableAddr)
+
+						//frontend map
+						type ip_addr struct {
+							Raw [16]byte
+						}
+						type frontend_key struct {
+							Addr ip_addr
+						}
+						type frontend_value struct {
+							UpstreamID uint32
+						}
+						FrontendMap := coll.Maps["km_frontend"]
+						var f_key frontend_key
+
+						ip6 := net.ParseIP(localIP).To16()
+						if ip6 == nil {
+							t.Fatalf("invalid IPv6 address")
+						}
+						copy(f_key.Addr.Raw[:], ip6)
+						//value
+						f_val := frontend_value{
+							UpstreamID: 1,
+						}
+						if err := FrontendMap.Update(&f_key, &f_val, ebpf.UpdateAny); err != nil {
+							log.Fatalf("Update failed: %v", err)
+						}
+
+						//service map
+						ServiceMap := coll.Maps["km_service"]
+						const MAX_SERVICE_COUNT = 10
+						type service_key struct {
+							ServiceID uint32
+						}
+						type service_value struct {
+							PrioEndpointCount [7]uint32
+							LbPolicy          uint32
+							ServicePort       [10]uint32
+							TargetPort        [10]uint32
+							WpAddr            ip_addr
+							WaypointPort      uint32
+						}
+						//key
+						s_key := service_key{
+							ServiceID: 1,
+						}
+						wpIP := net.ParseIP(localIP).To16()
+						s_val := service_value{
+							LbPolicy: 0,
+							PrioEndpointCount: [7]uint32{
+								0, 0, 0, 0, 0, 2, 0,
+							},
+							ServicePort: [10]uint32{
+								uint32(htons(uint16(serverPort))), 0, 0, 0, 0, 0, 0, 0, 0, 0,
+							},
+							TargetPort: [10]uint32{
+								uint32(testPort2),
+							},
+							WpAddr:       ip_addr{Raw: [16]byte{}},
+							WaypointPort: 0,
+						}
+						// WpAddr
+						copy(s_val.WpAddr.Raw[:], wpIP)
+						if err := ServiceMap.Update(&s_key, &s_val, ebpf.UpdateAny); err != nil {
+							log.Fatalf("Update failed: %v", err)
+						}
+
+						//endpoint
+						type endpoint_key struct {
+							service_id    uint32
+							prio          uint32
+							backend_index uint32 //rand_k
+						}
+						type endpoint_value struct {
+							backend_uid uint32
+						}
+						//1
+						e_key := endpoint_key{
+							service_id:    1,
+							prio:          5,
+							backend_index: 1,
+						}
+						e_val := endpoint_value{
+							backend_uid: 2,
+						}
+						EndpointMap := coll.Maps["km_endpoint"]
+						if err := EndpointMap.Update(&e_key, &e_val, ebpf.UpdateAny); err != nil {
+							log.Fatalf("Update failed: %v", err)
+						}
+						//2
+						e_key = endpoint_key{
+							service_id:    1,
+							prio:          5,
+							backend_index: 2,
+						}
+						e_val = endpoint_value{
+							backend_uid: 6,
+						}
+						if err := EndpointMap.Update(&e_key, &e_val, ebpf.UpdateAny); err != nil {
+							log.Fatalf("Update failed: %v", err)
+						}
+
+						//backend
+						BackendMap := coll.Maps["km_backend"]
+						type backend_key struct {
+							BackendUID uint32
+						}
+
+						type backend_value struct {
+							Addr         ip_addr
+							ServiceCount uint32
+							Service      [MAX_SERVICE_COUNT]uint32
+							WpAddr       ip_addr
+							WaypointPort uint32
+						}
+						//1
+						b_key := backend_key{
+							BackendUID: 2,
+						}
+						wpIP = net.ParseIP(localIP).To16()
+						b_val := backend_value{
+							Addr:         ip_addr{Raw: [16]byte{}},
+							ServiceCount: 0,
+							Service:      [MAX_SERVICE_COUNT]uint32{},
+							WpAddr:       ip_addr{Raw: [16]byte{}},
+							WaypointPort: uint32(testPort1),
+						}
+						copy(b_val.WpAddr.Raw[:], wpIP)
+						if err := BackendMap.Update(&b_key, &b_val, ebpf.UpdateAny); err != nil {
+							log.Fatalf("Update failed: %v", err)
+						}
+						//2
+						b_key = backend_key{
+							BackendUID: 6,
+						}
+						IP := net.ParseIP(localIP).To16()
+						b_val = backend_value{
+							Addr:         ip_addr{Raw: [16]byte{}},
+							ServiceCount: 0,
+							Service:      [MAX_SERVICE_COUNT]uint32{},
+							WpAddr:       ip_addr{Raw: [16]byte{}},
+							WaypointPort: 0,
+						}
+						copy(b_val.Addr.Raw[:], IP)
+						if err := BackendMap.Update(&b_key, &b_val, ebpf.UpdateAny); err != nil {
+							log.Fatalf("Update failed: %v", err)
+						}
+
+						listener, err := net.Listen("tcp6", serverSocket)
+						if err != nil {
+							t.Fatalf("Failed to start TCP server: %v", err)
+						}
+						defer listener.Close()
+						// try to connect to the server using the specified client port
+						conn, err := (&net.Dialer{
+							LocalAddr: &net.TCPAddr{
+								IP:   net.ParseIP(localIP),
+								Port: clientPort,
+							},
+							Timeout: 2 * time.Second,
+						}).Dial("tcp6", serverSocket)
+						if err != nil {
+							t.Fatalf("Dial failed: %v", err)
+						}
+						defer conn.Close()
+						//test
+						remoteAddr := conn.RemoteAddr().String()
+						t.Logf("Actual connected to: %s", remoteAddr)
+						host, port, err := net.SplitHostPort(remoteAddr)
+						if err != nil {
+							t.Fatalf("Failed to parse remote address: %v", err)
+						}
+						t.Logf("Host: %s, Port: %s", host, port)
+					}},
+			},
+		},
+	}
+	for _, tt := range tests {
+		t.Run(tt.objFilename, tt.run())
+	}
 }